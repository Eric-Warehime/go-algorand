--- conflicted
+++ resolved
@@ -13,10 +13,6 @@
 require (
 	github.com/davecgh/go-spew v1.1.1 // indirect
 	github.com/inconshreveable/mousetrap v1.1.0 // indirect
-<<<<<<< HEAD
-	github.com/kr/pretty v0.3.1 // indirect
-=======
->>>>>>> 3f32d619
 	github.com/pmezard/go-difflib v1.0.0 // indirect
 	github.com/spf13/pflag v1.0.5 // indirect
 	gopkg.in/yaml.v3 v3.0.1 // indirect
