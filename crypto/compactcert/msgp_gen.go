package compactcert

// Code generated by github.com/algorand/msgp DO NOT EDIT.

import (
	"sort"

	"github.com/algorand/msgp/msgp"
)

// The following msgp objects are implemented in this file:
// Cert
//   |-----> (*) MarshalMsg
//   |-----> (*) CanMarshalMsg
//   |-----> (*) UnmarshalMsg
//   |-----> (*) CanUnmarshalMsg
//   |-----> (*) Msgsize
//   |-----> (*) MsgIsZero
//
// CompactOneTimeSignature
//            |-----> (*) MarshalMsg
//            |-----> (*) CanMarshalMsg
//            |-----> (*) UnmarshalMsg
//            |-----> (*) CanUnmarshalMsg
//            |-----> (*) Msgsize
//            |-----> (*) MsgIsZero
//
// Reveal
//    |-----> (*) MarshalMsg
//    |-----> (*) CanMarshalMsg
//    |-----> (*) UnmarshalMsg
//    |-----> (*) CanUnmarshalMsg
//    |-----> (*) Msgsize
//    |-----> (*) MsgIsZero
//
// coinChoice
//      |-----> (*) MarshalMsg
//      |-----> (*) CanMarshalMsg
//      |-----> (*) UnmarshalMsg
//      |-----> (*) CanUnmarshalMsg
//      |-----> (*) Msgsize
//      |-----> (*) MsgIsZero
//
// sigslotCommit
//       |-----> (*) MarshalMsg
//       |-----> (*) CanMarshalMsg
//       |-----> (*) UnmarshalMsg
//       |-----> (*) CanUnmarshalMsg
//       |-----> (*) Msgsize
//       |-----> (*) MsgIsZero
//

// MarshalMsg implements msgp.Marshaler
func (z *Cert) MarshalMsg(b []byte) (o []byte) {
	o = msgp.Require(b, z.Msgsize())
	// omitempty: check for empty values
	zb0003Len := uint32(5)
	var zb0003Mask uint8 /* 6 bits */
	if (*z).PartProofs.MsgIsZero() {
		zb0003Len--
		zb0003Mask |= 0x1
	}
	if (*z).SigProofs.MsgIsZero() {
		zb0003Len--
		zb0003Mask |= 0x2
	}
	if (*z).SigCommit.MsgIsZero() {
		zb0003Len--
		zb0003Mask |= 0x8
	}
	if len((*z).Reveals) == 0 {
		zb0003Len--
		zb0003Mask |= 0x10
	}
	if (*z).SignedWeight == 0 {
		zb0003Len--
		zb0003Mask |= 0x20
	}
	// variable map header, size zb0003Len
	o = append(o, 0x80|uint8(zb0003Len))
	if zb0003Len != 0 {
		if (zb0003Mask & 0x1) == 0 { // if not empty
			// string "P"
			o = append(o, 0xa1, 0x50)
			o = (*z).PartProofs.MarshalMsg(o)
		}
		if (zb0003Mask & 0x2) == 0 { // if not empty
			// string "S"
			o = append(o, 0xa1, 0x53)
			o = (*z).SigProofs.MarshalMsg(o)
		}
		if (zb0003Mask & 0x8) == 0 { // if not empty
			// string "c"
			o = append(o, 0xa1, 0x63)
			o = (*z).SigCommit.MarshalMsg(o)
		}
		if (zb0003Mask & 0x10) == 0 { // if not empty
			// string "r"
			o = append(o, 0xa1, 0x72)
			if (*z).Reveals == nil {
				o = msgp.AppendNil(o)
			} else {
				o = msgp.AppendMapHeader(o, uint32(len((*z).Reveals)))
			}
			zb0001_keys := make([]uint64, 0, len((*z).Reveals))
			for zb0001 := range (*z).Reveals {
				zb0001_keys = append(zb0001_keys, zb0001)
			}
			sort.Sort(SortUint64(zb0001_keys))
			for _, zb0001 := range zb0001_keys {
				zb0002 := (*z).Reveals[zb0001]
				_ = zb0002
				o = msgp.AppendUint64(o, zb0001)
				o = zb0002.MarshalMsg(o)
			}
		}
		if (zb0003Mask & 0x20) == 0 { // if not empty
			// string "w"
			o = append(o, 0xa1, 0x77)
			o = msgp.AppendUint64(o, (*z).SignedWeight)
		}
	}
	return
}

func (_ *Cert) CanMarshalMsg(z interface{}) bool {
	_, ok := (z).(*Cert)
	return ok
}

// UnmarshalMsg implements msgp.Unmarshaler
func (z *Cert) UnmarshalMsg(bts []byte) (o []byte, err error) {
	var field []byte
	_ = field
	var zb0003 int
	var zb0004 bool
	zb0003, zb0004, bts, err = msgp.ReadMapHeaderBytes(bts)
	if _, ok := err.(msgp.TypeError); ok {
		zb0003, zb0004, bts, err = msgp.ReadArrayHeaderBytes(bts)
		if err != nil {
			err = msgp.WrapError(err)
			return
		}
		if zb0003 > 0 {
			zb0003--
			bts, err = (*z).SigCommit.UnmarshalMsg(bts)
			if err != nil {
				err = msgp.WrapError(err, "struct-from-array", "SigCommit")
				return
			}
		}
		if zb0003 > 0 {
			zb0003--
			(*z).SignedWeight, bts, err = msgp.ReadUint64Bytes(bts)
			if err != nil {
				err = msgp.WrapError(err, "struct-from-array", "SignedWeight")
				return
			}
		}
		if zb0003 > 0 {
			zb0003--
			bts, err = (*z).SigProofs.UnmarshalMsg(bts)
			if err != nil {
				err = msgp.WrapError(err, "struct-from-array", "SigProofs")
				return
			}
<<<<<<< HEAD
			if zb0007 > MaxProofDigests {
				err = msgp.ErrOverflow(uint64(zb0007), uint64(MaxProofDigests))
				err = msgp.WrapError(err, "struct-from-array", "SigProofs")
				return
			}
			if zb0008 {
				(*z).SigProofs = nil
			} else if (*z).SigProofs != nil && cap((*z).SigProofs) >= zb0007 {
				(*z).SigProofs = ((*z).SigProofs)[:zb0007]
			} else {
				(*z).SigProofs = make([]crypto.Digest, zb0007)
			}
			for zb0001 := range (*z).SigProofs {
				bts, err = (*z).SigProofs[zb0001].UnmarshalMsg(bts)
				if err != nil {
					err = msgp.WrapError(err, "struct-from-array", "SigProofs", zb0001)
					return
				}
			}
=======
>>>>>>> 04e69d41
		}
		if zb0003 > 0 {
			zb0003--
			bts, err = (*z).PartProofs.UnmarshalMsg(bts)
			if err != nil {
				err = msgp.WrapError(err, "struct-from-array", "PartProofs")
				return
			}
<<<<<<< HEAD
			if zb0009 > MaxProofDigests {
				err = msgp.ErrOverflow(uint64(zb0009), uint64(MaxProofDigests))
				err = msgp.WrapError(err, "struct-from-array", "PartProofs")
				return
			}
			if zb0010 {
				(*z).PartProofs = nil
			} else if (*z).PartProofs != nil && cap((*z).PartProofs) >= zb0009 {
				(*z).PartProofs = ((*z).PartProofs)[:zb0009]
			} else {
				(*z).PartProofs = make([]crypto.Digest, zb0009)
			}
			for zb0002 := range (*z).PartProofs {
				bts, err = (*z).PartProofs[zb0002].UnmarshalMsg(bts)
				if err != nil {
					err = msgp.WrapError(err, "struct-from-array", "PartProofs", zb0002)
					return
				}
			}
=======
>>>>>>> 04e69d41
		}
		if zb0003 > 0 {
			zb0003--
			var zb0005 int
			var zb0006 bool
			zb0005, zb0006, bts, err = msgp.ReadMapHeaderBytes(bts)
			if err != nil {
				err = msgp.WrapError(err, "struct-from-array", "Reveals")
				return
			}
<<<<<<< HEAD
			if zb0011 > MaxReveals {
				err = msgp.ErrOverflow(uint64(zb0011), uint64(MaxReveals))
=======
			if zb0005 > MaxReveals {
				err = msgp.ErrOverflow(uint64(zb0005), uint64(MaxReveals))
>>>>>>> 04e69d41
				err = msgp.WrapError(err, "struct-from-array", "Reveals")
				return
			}
			if zb0006 {
				(*z).Reveals = nil
			} else if (*z).Reveals == nil {
				(*z).Reveals = make(map[uint64]Reveal, zb0005)
			}
			for zb0005 > 0 {
				var zb0001 uint64
				var zb0002 Reveal
				zb0005--
				zb0001, bts, err = msgp.ReadUint64Bytes(bts)
				if err != nil {
					err = msgp.WrapError(err, "struct-from-array", "Reveals")
					return
				}
				bts, err = zb0002.UnmarshalMsg(bts)
				if err != nil {
					err = msgp.WrapError(err, "struct-from-array", "Reveals", zb0001)
					return
				}
				(*z).Reveals[zb0001] = zb0002
			}
		}
		if zb0003 > 0 {
			err = msgp.ErrTooManyArrayFields(zb0003)
			if err != nil {
				err = msgp.WrapError(err, "struct-from-array")
				return
			}
		}
	} else {
		if err != nil {
			err = msgp.WrapError(err)
			return
		}
		if zb0004 {
			(*z) = Cert{}
		}
		for zb0003 > 0 {
			zb0003--
			field, bts, err = msgp.ReadMapKeyZC(bts)
			if err != nil {
				err = msgp.WrapError(err)
				return
			}
			switch string(field) {
			case "c":
				bts, err = (*z).SigCommit.UnmarshalMsg(bts)
				if err != nil {
					err = msgp.WrapError(err, "SigCommit")
					return
				}
			case "w":
				(*z).SignedWeight, bts, err = msgp.ReadUint64Bytes(bts)
				if err != nil {
					err = msgp.WrapError(err, "SignedWeight")
					return
				}
			case "S":
				bts, err = (*z).SigProofs.UnmarshalMsg(bts)
				if err != nil {
					err = msgp.WrapError(err, "SigProofs")
					return
				}
<<<<<<< HEAD
				if zb0013 > MaxProofDigests {
					err = msgp.ErrOverflow(uint64(zb0013), uint64(MaxProofDigests))
					err = msgp.WrapError(err, "SigProofs")
					return
				}
				if zb0014 {
					(*z).SigProofs = nil
				} else if (*z).SigProofs != nil && cap((*z).SigProofs) >= zb0013 {
					(*z).SigProofs = ((*z).SigProofs)[:zb0013]
				} else {
					(*z).SigProofs = make([]crypto.Digest, zb0013)
				}
				for zb0001 := range (*z).SigProofs {
					bts, err = (*z).SigProofs[zb0001].UnmarshalMsg(bts)
					if err != nil {
						err = msgp.WrapError(err, "SigProofs", zb0001)
						return
					}
				}
=======
>>>>>>> 04e69d41
			case "P":
				bts, err = (*z).PartProofs.UnmarshalMsg(bts)
				if err != nil {
					err = msgp.WrapError(err, "PartProofs")
					return
				}
<<<<<<< HEAD
				if zb0015 > MaxProofDigests {
					err = msgp.ErrOverflow(uint64(zb0015), uint64(MaxProofDigests))
					err = msgp.WrapError(err, "PartProofs")
					return
				}
				if zb0016 {
					(*z).PartProofs = nil
				} else if (*z).PartProofs != nil && cap((*z).PartProofs) >= zb0015 {
					(*z).PartProofs = ((*z).PartProofs)[:zb0015]
				} else {
					(*z).PartProofs = make([]crypto.Digest, zb0015)
				}
				for zb0002 := range (*z).PartProofs {
					bts, err = (*z).PartProofs[zb0002].UnmarshalMsg(bts)
					if err != nil {
						err = msgp.WrapError(err, "PartProofs", zb0002)
						return
					}
				}
=======
>>>>>>> 04e69d41
			case "r":
				var zb0007 int
				var zb0008 bool
				zb0007, zb0008, bts, err = msgp.ReadMapHeaderBytes(bts)
				if err != nil {
					err = msgp.WrapError(err, "Reveals")
					return
				}
<<<<<<< HEAD
				if zb0017 > MaxReveals {
					err = msgp.ErrOverflow(uint64(zb0017), uint64(MaxReveals))
=======
				if zb0007 > MaxReveals {
					err = msgp.ErrOverflow(uint64(zb0007), uint64(MaxReveals))
>>>>>>> 04e69d41
					err = msgp.WrapError(err, "Reveals")
					return
				}
				if zb0008 {
					(*z).Reveals = nil
				} else if (*z).Reveals == nil {
					(*z).Reveals = make(map[uint64]Reveal, zb0007)
				}
				for zb0007 > 0 {
					var zb0001 uint64
					var zb0002 Reveal
					zb0007--
					zb0001, bts, err = msgp.ReadUint64Bytes(bts)
					if err != nil {
						err = msgp.WrapError(err, "Reveals")
						return
					}
					bts, err = zb0002.UnmarshalMsg(bts)
					if err != nil {
						err = msgp.WrapError(err, "Reveals", zb0001)
						return
					}
					(*z).Reveals[zb0001] = zb0002
				}
			default:
				err = msgp.ErrNoField(string(field))
				if err != nil {
					err = msgp.WrapError(err)
					return
				}
			}
		}
	}
	o = bts
	return
}

func (_ *Cert) CanUnmarshalMsg(z interface{}) bool {
	_, ok := (z).(*Cert)
	return ok
}

// Msgsize returns an upper bound estimate of the number of bytes occupied by the serialized message
func (z *Cert) Msgsize() (s int) {
	s = 1 + 2 + (*z).SigCommit.Msgsize() + 2 + msgp.Uint64Size + 2 + (*z).SigProofs.Msgsize() + 2 + (*z).PartProofs.Msgsize() + 2 + msgp.MapHeaderSize
	if (*z).Reveals != nil {
		for zb0001, zb0002 := range (*z).Reveals {
			_ = zb0001
			_ = zb0002
			s += 0 + msgp.Uint64Size + zb0002.Msgsize()
		}
	}
	return
}

// MsgIsZero returns whether this is a zero value
func (z *Cert) MsgIsZero() bool {
	return ((*z).SigCommit.MsgIsZero()) && ((*z).SignedWeight == 0) && ((*z).SigProofs.MsgIsZero()) && ((*z).PartProofs.MsgIsZero()) && (len((*z).Reveals) == 0)
}

// MarshalMsg implements msgp.Marshaler
func (z *CompactOneTimeSignature) MarshalMsg(b []byte) (o []byte) {
	o = msgp.Require(b, z.Msgsize())
	// omitempty: check for empty values
	zb0001Len := uint32(4)
	var zb0001Mask uint8 /* 6 bits */
	if (*z).Signature.MerkleArrayIndex == 0 {
		zb0001Len--
		zb0001Mask |= 0x4
	}
	if (*z).Signature.Proof.MsgIsZero() {
		zb0001Len--
		zb0001Mask |= 0x8
	}
	if (*z).Signature.Signature.MsgIsZero() {
		zb0001Len--
		zb0001Mask |= 0x10
	}
	if (*z).Signature.VerifyingKey.MsgIsZero() {
		zb0001Len--
		zb0001Mask |= 0x20
	}
	// variable map header, size zb0001Len
	o = append(o, 0x80|uint8(zb0001Len))
	if zb0001Len != 0 {
		if (zb0001Mask & 0x4) == 0 { // if not empty
			// string "idx"
			o = append(o, 0xa3, 0x69, 0x64, 0x78)
			o = msgp.AppendUint64(o, (*z).Signature.MerkleArrayIndex)
		}
		if (zb0001Mask & 0x8) == 0 { // if not empty
			// string "prf"
			o = append(o, 0xa3, 0x70, 0x72, 0x66)
			o = (*z).Signature.Proof.MarshalMsg(o)
		}
		if (zb0001Mask & 0x10) == 0 { // if not empty
			// string "sig"
			o = append(o, 0xa3, 0x73, 0x69, 0x67)
			o = (*z).Signature.Signature.MarshalMsg(o)
		}
		if (zb0001Mask & 0x20) == 0 { // if not empty
			// string "vkey"
			o = append(o, 0xa4, 0x76, 0x6b, 0x65, 0x79)
			o = (*z).Signature.VerifyingKey.MarshalMsg(o)
		}
	}
	return
}

func (_ *CompactOneTimeSignature) CanMarshalMsg(z interface{}) bool {
	_, ok := (z).(*CompactOneTimeSignature)
	return ok
}

// UnmarshalMsg implements msgp.Unmarshaler
func (z *CompactOneTimeSignature) UnmarshalMsg(bts []byte) (o []byte, err error) {
	var field []byte
	_ = field
	var zb0001 int
	var zb0002 bool
	zb0001, zb0002, bts, err = msgp.ReadMapHeaderBytes(bts)
	if _, ok := err.(msgp.TypeError); ok {
		zb0001, zb0002, bts, err = msgp.ReadArrayHeaderBytes(bts)
		if err != nil {
			err = msgp.WrapError(err)
			return
		}
		if zb0001 > 0 {
			zb0001--
			bts, err = (*z).Signature.Signature.UnmarshalMsg(bts)
			if err != nil {
				err = msgp.WrapError(err, "struct-from-array", "Signature")
				return
			}
		}
		if zb0001 > 0 {
			zb0001--
			(*z).Signature.MerkleArrayIndex, bts, err = msgp.ReadUint64Bytes(bts)
			if err != nil {
				err = msgp.WrapError(err, "struct-from-array", "MerkleArrayIndex")
				return
			}
		}
		if zb0001 > 0 {
			zb0001--
			bts, err = (*z).Signature.Proof.UnmarshalMsg(bts)
			if err != nil {
				err = msgp.WrapError(err, "struct-from-array", "Proof")
				return
			}
		}
		if zb0001 > 0 {
			zb0001--
			bts, err = (*z).Signature.VerifyingKey.UnmarshalMsg(bts)
			if err != nil {
				err = msgp.WrapError(err, "struct-from-array", "VerifyingKey")
				return
			}
		}
		if zb0001 > 0 {
			err = msgp.ErrTooManyArrayFields(zb0001)
			if err != nil {
				err = msgp.WrapError(err, "struct-from-array")
				return
			}
		}
	} else {
		if err != nil {
			err = msgp.WrapError(err)
			return
		}
		if zb0002 {
			(*z) = CompactOneTimeSignature{}
		}
		for zb0001 > 0 {
			zb0001--
			field, bts, err = msgp.ReadMapKeyZC(bts)
			if err != nil {
				err = msgp.WrapError(err)
				return
			}
			switch string(field) {
			case "sig":
				bts, err = (*z).Signature.Signature.UnmarshalMsg(bts)
				if err != nil {
					err = msgp.WrapError(err, "Signature")
					return
				}
			case "idx":
				(*z).Signature.MerkleArrayIndex, bts, err = msgp.ReadUint64Bytes(bts)
				if err != nil {
					err = msgp.WrapError(err, "MerkleArrayIndex")
					return
				}
			case "prf":
				bts, err = (*z).Signature.Proof.UnmarshalMsg(bts)
				if err != nil {
					err = msgp.WrapError(err, "Proof")
					return
				}
			case "vkey":
				bts, err = (*z).Signature.VerifyingKey.UnmarshalMsg(bts)
				if err != nil {
					err = msgp.WrapError(err, "VerifyingKey")
					return
				}
			default:
				err = msgp.ErrNoField(string(field))
				if err != nil {
					err = msgp.WrapError(err)
					return
				}
			}
		}
	}
	o = bts
	return
}

func (_ *CompactOneTimeSignature) CanUnmarshalMsg(z interface{}) bool {
	_, ok := (z).(*CompactOneTimeSignature)
	return ok
}

// Msgsize returns an upper bound estimate of the number of bytes occupied by the serialized message
func (z *CompactOneTimeSignature) Msgsize() (s int) {
	s = 1 + 4 + (*z).Signature.Signature.Msgsize() + 4 + msgp.Uint64Size + 4 + (*z).Signature.Proof.Msgsize() + 5 + (*z).Signature.VerifyingKey.Msgsize()
	return
}

// MsgIsZero returns whether this is a zero value
func (z *CompactOneTimeSignature) MsgIsZero() bool {
	return ((*z).Signature.Signature.MsgIsZero()) && ((*z).Signature.MerkleArrayIndex == 0) && ((*z).Signature.Proof.MsgIsZero()) && ((*z).Signature.VerifyingKey.MsgIsZero())
}

// MarshalMsg implements msgp.Marshaler
func (z *Reveal) MarshalMsg(b []byte) (o []byte) {
	o = msgp.Require(b, z.Msgsize())
	// omitempty: check for empty values
	zb0001Len := uint32(2)
	var zb0001Mask uint8 /* 3 bits */
	if (*z).Part.MsgIsZero() {
		zb0001Len--
		zb0001Mask |= 0x2
	}
	if ((*z).SigSlot.Sig.MsgIsZero()) && ((*z).SigSlot.L == 0) {
		zb0001Len--
		zb0001Mask |= 0x4
	}
	// variable map header, size zb0001Len
	o = append(o, 0x80|uint8(zb0001Len))
	if zb0001Len != 0 {
		if (zb0001Mask & 0x2) == 0 { // if not empty
			// string "p"
			o = append(o, 0xa1, 0x70)
			o = (*z).Part.MarshalMsg(o)
		}
		if (zb0001Mask & 0x4) == 0 { // if not empty
			// string "s"
			o = append(o, 0xa1, 0x73)
			// omitempty: check for empty values
			zb0002Len := uint32(2)
			var zb0002Mask uint8 /* 3 bits */
			if (*z).SigSlot.L == 0 {
				zb0002Len--
				zb0002Mask |= 0x2
			}
			if (*z).SigSlot.Sig.MsgIsZero() {
				zb0002Len--
				zb0002Mask |= 0x4
			}
			// variable map header, size zb0002Len
			o = append(o, 0x80|uint8(zb0002Len))
			if (zb0002Mask & 0x2) == 0 { // if not empty
				// string "l"
				o = append(o, 0xa1, 0x6c)
				o = msgp.AppendUint64(o, (*z).SigSlot.L)
			}
			if (zb0002Mask & 0x4) == 0 { // if not empty
				// string "s"
				o = append(o, 0xa1, 0x73)
				o = (*z).SigSlot.Sig.MarshalMsg(o)
			}
		}
	}
	return
}

func (_ *Reveal) CanMarshalMsg(z interface{}) bool {
	_, ok := (z).(*Reveal)
	return ok
}

// UnmarshalMsg implements msgp.Unmarshaler
func (z *Reveal) UnmarshalMsg(bts []byte) (o []byte, err error) {
	var field []byte
	_ = field
	var zb0001 int
	var zb0002 bool
	zb0001, zb0002, bts, err = msgp.ReadMapHeaderBytes(bts)
	if _, ok := err.(msgp.TypeError); ok {
		zb0001, zb0002, bts, err = msgp.ReadArrayHeaderBytes(bts)
		if err != nil {
			err = msgp.WrapError(err)
			return
		}
		if zb0001 > 0 {
			zb0001--
			var zb0003 int
			var zb0004 bool
			zb0003, zb0004, bts, err = msgp.ReadMapHeaderBytes(bts)
			if _, ok := err.(msgp.TypeError); ok {
				zb0003, zb0004, bts, err = msgp.ReadArrayHeaderBytes(bts)
				if err != nil {
					err = msgp.WrapError(err, "struct-from-array", "SigSlot")
					return
				}
				if zb0003 > 0 {
					zb0003--
					bts, err = (*z).SigSlot.Sig.UnmarshalMsg(bts)
					if err != nil {
						err = msgp.WrapError(err, "struct-from-array", "SigSlot", "struct-from-array", "Sig")
						return
					}
				}
				if zb0003 > 0 {
					zb0003--
					(*z).SigSlot.L, bts, err = msgp.ReadUint64Bytes(bts)
					if err != nil {
						err = msgp.WrapError(err, "struct-from-array", "SigSlot", "struct-from-array", "L")
						return
					}
				}
				if zb0003 > 0 {
					err = msgp.ErrTooManyArrayFields(zb0003)
					if err != nil {
						err = msgp.WrapError(err, "struct-from-array", "SigSlot", "struct-from-array")
						return
					}
				}
			} else {
				if err != nil {
					err = msgp.WrapError(err, "struct-from-array", "SigSlot")
					return
				}
				if zb0004 {
					(*z).SigSlot = sigslotCommit{}
				}
				for zb0003 > 0 {
					zb0003--
					field, bts, err = msgp.ReadMapKeyZC(bts)
					if err != nil {
						err = msgp.WrapError(err, "struct-from-array", "SigSlot")
						return
					}
					switch string(field) {
					case "s":
						bts, err = (*z).SigSlot.Sig.UnmarshalMsg(bts)
						if err != nil {
							err = msgp.WrapError(err, "struct-from-array", "SigSlot", "Sig")
							return
						}
					case "l":
						(*z).SigSlot.L, bts, err = msgp.ReadUint64Bytes(bts)
						if err != nil {
							err = msgp.WrapError(err, "struct-from-array", "SigSlot", "L")
							return
						}
					default:
						err = msgp.ErrNoField(string(field))
						if err != nil {
							err = msgp.WrapError(err, "struct-from-array", "SigSlot")
							return
						}
					}
				}
			}
		}
		if zb0001 > 0 {
			zb0001--
			bts, err = (*z).Part.UnmarshalMsg(bts)
			if err != nil {
				err = msgp.WrapError(err, "struct-from-array", "Part")
				return
			}
		}
		if zb0001 > 0 {
			err = msgp.ErrTooManyArrayFields(zb0001)
			if err != nil {
				err = msgp.WrapError(err, "struct-from-array")
				return
			}
		}
	} else {
		if err != nil {
			err = msgp.WrapError(err)
			return
		}
		if zb0002 {
			(*z) = Reveal{}
		}
		for zb0001 > 0 {
			zb0001--
			field, bts, err = msgp.ReadMapKeyZC(bts)
			if err != nil {
				err = msgp.WrapError(err)
				return
			}
			switch string(field) {
			case "s":
				var zb0005 int
				var zb0006 bool
				zb0005, zb0006, bts, err = msgp.ReadMapHeaderBytes(bts)
				if _, ok := err.(msgp.TypeError); ok {
					zb0005, zb0006, bts, err = msgp.ReadArrayHeaderBytes(bts)
					if err != nil {
						err = msgp.WrapError(err, "SigSlot")
						return
					}
					if zb0005 > 0 {
						zb0005--
						bts, err = (*z).SigSlot.Sig.UnmarshalMsg(bts)
						if err != nil {
							err = msgp.WrapError(err, "SigSlot", "struct-from-array", "Sig")
							return
						}
					}
					if zb0005 > 0 {
						zb0005--
						(*z).SigSlot.L, bts, err = msgp.ReadUint64Bytes(bts)
						if err != nil {
							err = msgp.WrapError(err, "SigSlot", "struct-from-array", "L")
							return
						}
					}
					if zb0005 > 0 {
						err = msgp.ErrTooManyArrayFields(zb0005)
						if err != nil {
							err = msgp.WrapError(err, "SigSlot", "struct-from-array")
							return
						}
					}
				} else {
					if err != nil {
						err = msgp.WrapError(err, "SigSlot")
						return
					}
					if zb0006 {
						(*z).SigSlot = sigslotCommit{}
					}
					for zb0005 > 0 {
						zb0005--
						field, bts, err = msgp.ReadMapKeyZC(bts)
						if err != nil {
							err = msgp.WrapError(err, "SigSlot")
							return
						}
						switch string(field) {
						case "s":
							bts, err = (*z).SigSlot.Sig.UnmarshalMsg(bts)
							if err != nil {
								err = msgp.WrapError(err, "SigSlot", "Sig")
								return
							}
						case "l":
							(*z).SigSlot.L, bts, err = msgp.ReadUint64Bytes(bts)
							if err != nil {
								err = msgp.WrapError(err, "SigSlot", "L")
								return
							}
						default:
							err = msgp.ErrNoField(string(field))
							if err != nil {
								err = msgp.WrapError(err, "SigSlot")
								return
							}
						}
					}
				}
			case "p":
				bts, err = (*z).Part.UnmarshalMsg(bts)
				if err != nil {
					err = msgp.WrapError(err, "Part")
					return
				}
			default:
				err = msgp.ErrNoField(string(field))
				if err != nil {
					err = msgp.WrapError(err)
					return
				}
			}
		}
	}
	o = bts
	return
}

func (_ *Reveal) CanUnmarshalMsg(z interface{}) bool {
	_, ok := (z).(*Reveal)
	return ok
}

// Msgsize returns an upper bound estimate of the number of bytes occupied by the serialized message
func (z *Reveal) Msgsize() (s int) {
	s = 1 + 2 + 1 + 2 + (*z).SigSlot.Sig.Msgsize() + 2 + msgp.Uint64Size + 2 + (*z).Part.Msgsize()
	return
}

// MsgIsZero returns whether this is a zero value
func (z *Reveal) MsgIsZero() bool {
	return (((*z).SigSlot.Sig.MsgIsZero()) && ((*z).SigSlot.L == 0)) && ((*z).Part.MsgIsZero())
}

// MarshalMsg implements msgp.Marshaler
func (z *coinChoice) MarshalMsg(b []byte) (o []byte) {
	o = msgp.Require(b, z.Msgsize())
	// omitempty: check for empty values
	zb0001Len := uint32(6)
	var zb0001Mask uint8 /* 7 bits */
	if (*z).J == 0 {
		zb0001Len--
		zb0001Mask |= 0x2
	}
	if (*z).MsgHash.MsgIsZero() {
		zb0001Len--
		zb0001Mask |= 0x4
	}
	if (*z).Partcom.MsgIsZero() {
		zb0001Len--
		zb0001Mask |= 0x8
	}
	if (*z).ProvenWeight == 0 {
		zb0001Len--
		zb0001Mask |= 0x10
	}
	if (*z).Sigcom.MsgIsZero() {
		zb0001Len--
		zb0001Mask |= 0x20
	}
	if (*z).SignedWeight == 0 {
		zb0001Len--
		zb0001Mask |= 0x40
	}
	// variable map header, size zb0001Len
	o = append(o, 0x80|uint8(zb0001Len))
	if zb0001Len != 0 {
		if (zb0001Mask & 0x2) == 0 { // if not empty
			// string "j"
			o = append(o, 0xa1, 0x6a)
			o = msgp.AppendUint64(o, (*z).J)
		}
		if (zb0001Mask & 0x4) == 0 { // if not empty
			// string "msghash"
			o = append(o, 0xa7, 0x6d, 0x73, 0x67, 0x68, 0x61, 0x73, 0x68)
			o = (*z).MsgHash.MarshalMsg(o)
		}
		if (zb0001Mask & 0x8) == 0 { // if not empty
			// string "partcom"
			o = append(o, 0xa7, 0x70, 0x61, 0x72, 0x74, 0x63, 0x6f, 0x6d)
			o = (*z).Partcom.MarshalMsg(o)
		}
		if (zb0001Mask & 0x10) == 0 { // if not empty
			// string "provenweight"
			o = append(o, 0xac, 0x70, 0x72, 0x6f, 0x76, 0x65, 0x6e, 0x77, 0x65, 0x69, 0x67, 0x68, 0x74)
			o = msgp.AppendUint64(o, (*z).ProvenWeight)
		}
		if (zb0001Mask & 0x20) == 0 { // if not empty
			// string "sigcom"
			o = append(o, 0xa6, 0x73, 0x69, 0x67, 0x63, 0x6f, 0x6d)
			o = (*z).Sigcom.MarshalMsg(o)
		}
		if (zb0001Mask & 0x40) == 0 { // if not empty
			// string "sigweight"
			o = append(o, 0xa9, 0x73, 0x69, 0x67, 0x77, 0x65, 0x69, 0x67, 0x68, 0x74)
			o = msgp.AppendUint64(o, (*z).SignedWeight)
		}
	}
	return
}

func (_ *coinChoice) CanMarshalMsg(z interface{}) bool {
	_, ok := (z).(*coinChoice)
	return ok
}

// UnmarshalMsg implements msgp.Unmarshaler
func (z *coinChoice) UnmarshalMsg(bts []byte) (o []byte, err error) {
	var field []byte
	_ = field
	var zb0001 int
	var zb0002 bool
	zb0001, zb0002, bts, err = msgp.ReadMapHeaderBytes(bts)
	if _, ok := err.(msgp.TypeError); ok {
		zb0001, zb0002, bts, err = msgp.ReadArrayHeaderBytes(bts)
		if err != nil {
			err = msgp.WrapError(err)
			return
		}
		if zb0001 > 0 {
			zb0001--
			(*z).J, bts, err = msgp.ReadUint64Bytes(bts)
			if err != nil {
				err = msgp.WrapError(err, "struct-from-array", "J")
				return
			}
		}
		if zb0001 > 0 {
			zb0001--
			(*z).SignedWeight, bts, err = msgp.ReadUint64Bytes(bts)
			if err != nil {
				err = msgp.WrapError(err, "struct-from-array", "SignedWeight")
				return
			}
		}
		if zb0001 > 0 {
			zb0001--
			(*z).ProvenWeight, bts, err = msgp.ReadUint64Bytes(bts)
			if err != nil {
				err = msgp.WrapError(err, "struct-from-array", "ProvenWeight")
				return
			}
		}
		if zb0001 > 0 {
			zb0001--
			bts, err = (*z).Sigcom.UnmarshalMsg(bts)
			if err != nil {
				err = msgp.WrapError(err, "struct-from-array", "Sigcom")
				return
			}
		}
		if zb0001 > 0 {
			zb0001--
			bts, err = (*z).Partcom.UnmarshalMsg(bts)
			if err != nil {
				err = msgp.WrapError(err, "struct-from-array", "Partcom")
				return
			}
		}
		if zb0001 > 0 {
			zb0001--
			bts, err = (*z).MsgHash.UnmarshalMsg(bts)
			if err != nil {
				err = msgp.WrapError(err, "struct-from-array", "MsgHash")
				return
			}
		}
		if zb0001 > 0 {
			err = msgp.ErrTooManyArrayFields(zb0001)
			if err != nil {
				err = msgp.WrapError(err, "struct-from-array")
				return
			}
		}
	} else {
		if err != nil {
			err = msgp.WrapError(err)
			return
		}
		if zb0002 {
			(*z) = coinChoice{}
		}
		for zb0001 > 0 {
			zb0001--
			field, bts, err = msgp.ReadMapKeyZC(bts)
			if err != nil {
				err = msgp.WrapError(err)
				return
			}
			switch string(field) {
			case "j":
				(*z).J, bts, err = msgp.ReadUint64Bytes(bts)
				if err != nil {
					err = msgp.WrapError(err, "J")
					return
				}
			case "sigweight":
				(*z).SignedWeight, bts, err = msgp.ReadUint64Bytes(bts)
				if err != nil {
					err = msgp.WrapError(err, "SignedWeight")
					return
				}
			case "provenweight":
				(*z).ProvenWeight, bts, err = msgp.ReadUint64Bytes(bts)
				if err != nil {
					err = msgp.WrapError(err, "ProvenWeight")
					return
				}
			case "sigcom":
				bts, err = (*z).Sigcom.UnmarshalMsg(bts)
				if err != nil {
					err = msgp.WrapError(err, "Sigcom")
					return
				}
			case "partcom":
				bts, err = (*z).Partcom.UnmarshalMsg(bts)
				if err != nil {
					err = msgp.WrapError(err, "Partcom")
					return
				}
			case "msghash":
				bts, err = (*z).MsgHash.UnmarshalMsg(bts)
				if err != nil {
					err = msgp.WrapError(err, "MsgHash")
					return
				}
			default:
				err = msgp.ErrNoField(string(field))
				if err != nil {
					err = msgp.WrapError(err)
					return
				}
			}
		}
	}
	o = bts
	return
}

func (_ *coinChoice) CanUnmarshalMsg(z interface{}) bool {
	_, ok := (z).(*coinChoice)
	return ok
}

// Msgsize returns an upper bound estimate of the number of bytes occupied by the serialized message
func (z *coinChoice) Msgsize() (s int) {
	s = 1 + 2 + msgp.Uint64Size + 10 + msgp.Uint64Size + 13 + msgp.Uint64Size + 7 + (*z).Sigcom.Msgsize() + 8 + (*z).Partcom.Msgsize() + 8 + (*z).MsgHash.Msgsize()
	return
}

// MsgIsZero returns whether this is a zero value
func (z *coinChoice) MsgIsZero() bool {
	return ((*z).J == 0) && ((*z).SignedWeight == 0) && ((*z).ProvenWeight == 0) && ((*z).Sigcom.MsgIsZero()) && ((*z).Partcom.MsgIsZero()) && ((*z).MsgHash.MsgIsZero())
}

// MarshalMsg implements msgp.Marshaler
func (z *sigslotCommit) MarshalMsg(b []byte) (o []byte) {
	o = msgp.Require(b, z.Msgsize())
	// omitempty: check for empty values
	zb0001Len := uint32(2)
	var zb0001Mask uint8 /* 3 bits */
	if (*z).L == 0 {
		zb0001Len--
		zb0001Mask |= 0x2
	}
	if (*z).Sig.MsgIsZero() {
		zb0001Len--
		zb0001Mask |= 0x4
	}
	// variable map header, size zb0001Len
	o = append(o, 0x80|uint8(zb0001Len))
	if zb0001Len != 0 {
		if (zb0001Mask & 0x2) == 0 { // if not empty
			// string "l"
			o = append(o, 0xa1, 0x6c)
			o = msgp.AppendUint64(o, (*z).L)
		}
		if (zb0001Mask & 0x4) == 0 { // if not empty
			// string "s"
			o = append(o, 0xa1, 0x73)
			o = (*z).Sig.MarshalMsg(o)
		}
	}
	return
}

func (_ *sigslotCommit) CanMarshalMsg(z interface{}) bool {
	_, ok := (z).(*sigslotCommit)
	return ok
}

// UnmarshalMsg implements msgp.Unmarshaler
func (z *sigslotCommit) UnmarshalMsg(bts []byte) (o []byte, err error) {
	var field []byte
	_ = field
	var zb0001 int
	var zb0002 bool
	zb0001, zb0002, bts, err = msgp.ReadMapHeaderBytes(bts)
	if _, ok := err.(msgp.TypeError); ok {
		zb0001, zb0002, bts, err = msgp.ReadArrayHeaderBytes(bts)
		if err != nil {
			err = msgp.WrapError(err)
			return
		}
		if zb0001 > 0 {
			zb0001--
			bts, err = (*z).Sig.UnmarshalMsg(bts)
			if err != nil {
				err = msgp.WrapError(err, "struct-from-array", "Sig")
				return
			}
		}
		if zb0001 > 0 {
			zb0001--
			(*z).L, bts, err = msgp.ReadUint64Bytes(bts)
			if err != nil {
				err = msgp.WrapError(err, "struct-from-array", "L")
				return
			}
		}
		if zb0001 > 0 {
			err = msgp.ErrTooManyArrayFields(zb0001)
			if err != nil {
				err = msgp.WrapError(err, "struct-from-array")
				return
			}
		}
	} else {
		if err != nil {
			err = msgp.WrapError(err)
			return
		}
		if zb0002 {
			(*z) = sigslotCommit{}
		}
		for zb0001 > 0 {
			zb0001--
			field, bts, err = msgp.ReadMapKeyZC(bts)
			if err != nil {
				err = msgp.WrapError(err)
				return
			}
			switch string(field) {
			case "s":
				bts, err = (*z).Sig.UnmarshalMsg(bts)
				if err != nil {
					err = msgp.WrapError(err, "Sig")
					return
				}
			case "l":
				(*z).L, bts, err = msgp.ReadUint64Bytes(bts)
				if err != nil {
					err = msgp.WrapError(err, "L")
					return
				}
			default:
				err = msgp.ErrNoField(string(field))
				if err != nil {
					err = msgp.WrapError(err)
					return
				}
			}
		}
	}
	o = bts
	return
}

func (_ *sigslotCommit) CanUnmarshalMsg(z interface{}) bool {
	_, ok := (z).(*sigslotCommit)
	return ok
}

// Msgsize returns an upper bound estimate of the number of bytes occupied by the serialized message
func (z *sigslotCommit) Msgsize() (s int) {
	s = 1 + 2 + (*z).Sig.Msgsize() + 2 + msgp.Uint64Size
	return
}

// MsgIsZero returns whether this is a zero value
func (z *sigslotCommit) MsgIsZero() bool {
	return ((*z).Sig.MsgIsZero()) && ((*z).L == 0)
}<|MERGE_RESOLUTION|>--- conflicted
+++ resolved
@@ -164,28 +164,6 @@
 				err = msgp.WrapError(err, "struct-from-array", "SigProofs")
 				return
 			}
-<<<<<<< HEAD
-			if zb0007 > MaxProofDigests {
-				err = msgp.ErrOverflow(uint64(zb0007), uint64(MaxProofDigests))
-				err = msgp.WrapError(err, "struct-from-array", "SigProofs")
-				return
-			}
-			if zb0008 {
-				(*z).SigProofs = nil
-			} else if (*z).SigProofs != nil && cap((*z).SigProofs) >= zb0007 {
-				(*z).SigProofs = ((*z).SigProofs)[:zb0007]
-			} else {
-				(*z).SigProofs = make([]crypto.Digest, zb0007)
-			}
-			for zb0001 := range (*z).SigProofs {
-				bts, err = (*z).SigProofs[zb0001].UnmarshalMsg(bts)
-				if err != nil {
-					err = msgp.WrapError(err, "struct-from-array", "SigProofs", zb0001)
-					return
-				}
-			}
-=======
->>>>>>> 04e69d41
 		}
 		if zb0003 > 0 {
 			zb0003--
@@ -194,28 +172,6 @@
 				err = msgp.WrapError(err, "struct-from-array", "PartProofs")
 				return
 			}
-<<<<<<< HEAD
-			if zb0009 > MaxProofDigests {
-				err = msgp.ErrOverflow(uint64(zb0009), uint64(MaxProofDigests))
-				err = msgp.WrapError(err, "struct-from-array", "PartProofs")
-				return
-			}
-			if zb0010 {
-				(*z).PartProofs = nil
-			} else if (*z).PartProofs != nil && cap((*z).PartProofs) >= zb0009 {
-				(*z).PartProofs = ((*z).PartProofs)[:zb0009]
-			} else {
-				(*z).PartProofs = make([]crypto.Digest, zb0009)
-			}
-			for zb0002 := range (*z).PartProofs {
-				bts, err = (*z).PartProofs[zb0002].UnmarshalMsg(bts)
-				if err != nil {
-					err = msgp.WrapError(err, "struct-from-array", "PartProofs", zb0002)
-					return
-				}
-			}
-=======
->>>>>>> 04e69d41
 		}
 		if zb0003 > 0 {
 			zb0003--
@@ -226,13 +182,8 @@
 				err = msgp.WrapError(err, "struct-from-array", "Reveals")
 				return
 			}
-<<<<<<< HEAD
-			if zb0011 > MaxReveals {
-				err = msgp.ErrOverflow(uint64(zb0011), uint64(MaxReveals))
-=======
 			if zb0005 > MaxReveals {
 				err = msgp.ErrOverflow(uint64(zb0005), uint64(MaxReveals))
->>>>>>> 04e69d41
 				err = msgp.WrapError(err, "struct-from-array", "Reveals")
 				return
 			}
@@ -299,56 +250,12 @@
 					err = msgp.WrapError(err, "SigProofs")
 					return
 				}
-<<<<<<< HEAD
-				if zb0013 > MaxProofDigests {
-					err = msgp.ErrOverflow(uint64(zb0013), uint64(MaxProofDigests))
-					err = msgp.WrapError(err, "SigProofs")
-					return
-				}
-				if zb0014 {
-					(*z).SigProofs = nil
-				} else if (*z).SigProofs != nil && cap((*z).SigProofs) >= zb0013 {
-					(*z).SigProofs = ((*z).SigProofs)[:zb0013]
-				} else {
-					(*z).SigProofs = make([]crypto.Digest, zb0013)
-				}
-				for zb0001 := range (*z).SigProofs {
-					bts, err = (*z).SigProofs[zb0001].UnmarshalMsg(bts)
-					if err != nil {
-						err = msgp.WrapError(err, "SigProofs", zb0001)
-						return
-					}
-				}
-=======
->>>>>>> 04e69d41
 			case "P":
 				bts, err = (*z).PartProofs.UnmarshalMsg(bts)
 				if err != nil {
 					err = msgp.WrapError(err, "PartProofs")
 					return
 				}
-<<<<<<< HEAD
-				if zb0015 > MaxProofDigests {
-					err = msgp.ErrOverflow(uint64(zb0015), uint64(MaxProofDigests))
-					err = msgp.WrapError(err, "PartProofs")
-					return
-				}
-				if zb0016 {
-					(*z).PartProofs = nil
-				} else if (*z).PartProofs != nil && cap((*z).PartProofs) >= zb0015 {
-					(*z).PartProofs = ((*z).PartProofs)[:zb0015]
-				} else {
-					(*z).PartProofs = make([]crypto.Digest, zb0015)
-				}
-				for zb0002 := range (*z).PartProofs {
-					bts, err = (*z).PartProofs[zb0002].UnmarshalMsg(bts)
-					if err != nil {
-						err = msgp.WrapError(err, "PartProofs", zb0002)
-						return
-					}
-				}
-=======
->>>>>>> 04e69d41
 			case "r":
 				var zb0007 int
 				var zb0008 bool
@@ -357,13 +264,8 @@
 					err = msgp.WrapError(err, "Reveals")
 					return
 				}
-<<<<<<< HEAD
-				if zb0017 > MaxReveals {
-					err = msgp.ErrOverflow(uint64(zb0017), uint64(MaxReveals))
-=======
 				if zb0007 > MaxReveals {
 					err = msgp.ErrOverflow(uint64(zb0007), uint64(MaxReveals))
->>>>>>> 04e69d41
 					err = msgp.WrapError(err, "Reveals")
 					return
 				}
