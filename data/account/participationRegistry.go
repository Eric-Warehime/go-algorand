// Copyright (C) 2019-2022 Algorand, Inc.
// This file is part of go-algorand
//
// go-algorand is free software: you can redistribute it and/or modify
// it under the terms of the GNU Affero General Public License as
// published by the Free Software Foundation, either version 3 of the
// License, or (at your option) any later version.
//
// go-algorand is distributed in the hope that it will be useful,
// but WITHOUT ANY WARRANTY; without even the implied warranty of
// MERCHANTABILITY or FITNESS FOR A PARTICULAR PURPOSE.  See the
// GNU Affero General Public License for more details.
//
// You should have received a copy of the GNU Affero General Public License
// along with go-algorand.  If not, see <https://www.gnu.org/licenses/>.

package account

import (
	"context"
	"database/sql"
	"encoding/base32"
	"errors"
	"fmt"
	"time"

	"github.com/algorand/go-deadlock"

	"github.com/algorand/go-algorand/config"
	"github.com/algorand/go-algorand/crypto"
	"github.com/algorand/go-algorand/crypto/merklesignature"
	"github.com/algorand/go-algorand/data/basics"
	"github.com/algorand/go-algorand/logging"
	"github.com/algorand/go-algorand/protocol"
	"github.com/algorand/go-algorand/util/db"
)

const defaultTimeout = 5 * time.Second

// ParticipationID identifies a particular set of participation keys.
//msgp:ignore ParticipationID
type ParticipationID crypto.Digest

// IsZero returns true if the ParticipationID is all zero bytes.
func (pid ParticipationID) IsZero() bool {
	return (crypto.Digest(pid)).IsZero()
}

// String prints a b32 version of this ID.
func (pid ParticipationID) String() string {
	return base32.StdEncoding.WithPadding(base32.NoPadding).EncodeToString(pid[:])
}

// ParseParticipationID takes a string and returns a ParticipationID object
func ParseParticipationID(str string) (d ParticipationID, err error) {
	decoded, err := base32.StdEncoding.WithPadding(base32.NoPadding).DecodeString(str)
	if err != nil {
		return d, err
	}
	if len(decoded) != len(d) {
		return d, fmt.Errorf(`attempted to decode a string which was not a participation id: "%s"`, str)
	}
	copy(d[:], decoded[:])
	return d, err
}

type (
	// ParticipationRecord contains all metadata relating to a set of participation keys.
	ParticipationRecord struct {
		ParticipationID ParticipationID

		Account     basics.Address
		FirstValid  basics.Round
		LastValid   basics.Round
		KeyDilution uint64

		LastVote          basics.Round
		LastBlockProposal basics.Round
		LastStateProof    basics.Round
		EffectiveFirst    basics.Round
		EffectiveLast     basics.Round

		StateProof *merklesignature.Verifier
		VRF        *crypto.VRFSecrets
		Voting     *crypto.OneTimeSignatureSecrets
	}

	// StateProofKeys represents a set of ephemeral stateproof keys with their corresponding round
	//msgp:allocbound StateProofKeys 1000
	StateProofKeys []merklesignature.KeyRoundPair

	// ParticipationRecordForRound contains participant's secrets that corresponds to
	// one specific round. In Addition, it also returns the participation metadata
	ParticipationRecordForRound struct {
		ParticipationRecord
	}

	// StateProofRecordForRound contains participant's state proof secrets that corresponds to
	// one specific round. In Addition, it also returns the participation metadata.
	// If there are no secrets for the round a nil is returned in Stateproof field.
	StateProofRecordForRound struct {
		ParticipationRecord

		StateProofSecrets *merklesignature.Signer
	}

	// SortUint64 implements sorting by uint64 keys for
	// canonical encoding of maps in msgpack format.
	SortUint64 = basics.SortUint64
)

// IsZero returns true if the object contains zero values.
func (r ParticipationRecordForRound) IsZero() bool {
	return r.ParticipationRecord.IsZero()
}

// VotingSigner returns the voting secrets associated with this Participation account,
// together with the KeyDilution value.
func (r *ParticipationRecordForRound) VotingSigner() crypto.OneTimeSigner {
	return crypto.OneTimeSigner{
		OneTimeSignatureSecrets: r.Voting,
		OptionalKeyDilution:     r.KeyDilution,
	}
}

var zeroParticipationRecord = ParticipationRecord{}

// IsZero returns true if the object contains zero values.
func (r ParticipationRecord) IsZero() bool {
	return r == zeroParticipationRecord
}

// Duplicate creates a copy of the current object. This is required once secrets are stored.
func (r ParticipationRecord) Duplicate() ParticipationRecord {
	var vrf crypto.VRFSecrets
	if r.VRF != nil {
		copy(vrf.SK[:], r.VRF.SK[:])
		copy(vrf.PK[:], r.VRF.PK[:])
	}

	var voting crypto.OneTimeSignatureSecrets
	if r.Voting != nil {
		voting = r.Voting.Snapshot()
	}

	var stateProof *merklesignature.Verifier
	if r.StateProof != nil {
		stateProof = &merklesignature.Verifier{}
		copy(stateProof.Commitment[:], r.StateProof.Commitment[:])
		stateProof.KeyLifetime = r.StateProof.KeyLifetime
	}

	dupParticipation := ParticipationRecord{
		ParticipationID:   r.ParticipationID,
		Account:           r.Account,
		FirstValid:        r.FirstValid,
		LastValid:         r.LastValid,
		KeyDilution:       r.KeyDilution,
		LastVote:          r.LastVote,
		LastBlockProposal: r.LastBlockProposal,
		LastStateProof:    r.LastStateProof,
		EffectiveFirst:    r.EffectiveFirst,
		EffectiveLast:     r.EffectiveLast,
		StateProof:        stateProof,
		VRF:               &vrf,
		Voting:            &voting,
	}

	return dupParticipation
}

// OverlapsInterval returns true if the partkey is valid at all within the range of rounds (inclusive)
func (r ParticipationRecord) OverlapsInterval(first, last basics.Round) bool {
	if last < first {
		logging.Base().Panicf("Round interval should be ordered (first = %v, last = %v)", first, last)
	}
	if last < r.FirstValid || first > r.LastValid {
		return false
	}
	return true
}

// ParticipationAction is used when recording participation actions.
//msgp:ignore ParticipationAction
type ParticipationAction int

// ParticipationAction types
const (
	Vote ParticipationAction = iota
	BlockProposal
	StateProof
)

// ErrParticipationIDNotFound is used when attempting to update a set of keys which do not exist.
var ErrParticipationIDNotFound = errors.New("the participation ID was not found")

// ErrInvalidRegisterRange is used when attempting to register a participation key on a round that is out of range.
var ErrInvalidRegisterRange = errors.New("key would not be active within range")

// ErrRequestedRoundOutOfRange is used when the requested round for GetForRound is outside the valid range of this participation
var ErrRequestedRoundOutOfRange = errors.New("request range is not within the validity range")

// ErrUnknownParticipationAction is used when record is given something other than the known actions.
var ErrUnknownParticipationAction = errors.New("unknown participation action")

// ErrAlreadyInserted is used when inserting a key which already exists in the registry.
var ErrAlreadyInserted = errors.New("these participation keys are already inserted")

// ErrActiveKeyNotFound is used when attempting to update an account with no active key
var ErrActiveKeyNotFound = errors.New("no active participation key found for account")

// ErrMultipleValidKeys is used when recording a result but multiple valid keys were found. This should not be possible.
var ErrMultipleValidKeys = errors.New("multiple valid keys found while recording key usage")

// ErrMultipleKeysForID this should never happen. Multiple keys with the same participationID
var ErrMultipleKeysForID = errors.New("multiple valid keys found for the same participationID")

// ErrNoKeyForID there may be cases where a key is deleted and used at the same time, so this error should be handled.
var ErrNoKeyForID = errors.New("no valid key found for the participationID")

// ErrSecretNotFound is used when attempting to lookup secrets for a particular round.
var ErrSecretNotFound = errors.New("the participation ID did not have secrets for the requested round")

// ParticipationRegistry contain all functions for interacting with the Participation Registry.
type ParticipationRegistry interface {
	// Insert adds a record to storage and computes the ParticipationID
	Insert(record Participation) (ParticipationID, error)

	// AppendKeys appends state proof keys to an existing Participation record. Keys can only be appended
	// once, an error will occur when the data is flushed when inserting a duplicate key.
	AppendKeys(id ParticipationID, keys StateProofKeys) error

	// DeleteStateProofKeys removes all stateproof keys preceding a given round (including)
	DeleteStateProofKeys(id ParticipationID, round basics.Round) error

	// Delete removes a record from storage.
	Delete(id ParticipationID) error

	// DeleteExpired removes all records and ephemeral voting keys from storage that are expired on the given round.
	DeleteExpired(latestRound basics.Round, proto config.ConsensusParams) error

	// Get a participation record.
	Get(id ParticipationID) ParticipationRecord

	// GetAll of the participation records.
	GetAll() []ParticipationRecord

	// GetForRound fetches a record with voting secrets for a particular round.
	GetForRound(id ParticipationID, round basics.Round) (ParticipationRecordForRound, error)

	// GetStateProofForRound fetches a record with stateproof secrets for a particular round.
	GetStateProofForRound(id ParticipationID, round basics.Round) (StateProofRecordForRound, error)

	// HasLiveKeys quickly tests to see if there is a valid participation key over some range of rounds
	HasLiveKeys(from, to basics.Round) bool

	// Register updates the EffectiveFirst and EffectiveLast fields. If there are multiple records for the account
	// then it is possible for multiple records to be updated.
	Register(id ParticipationID, on basics.Round) error

	// Record sets the Last* field for the active ParticipationID for the given account.
	Record(account basics.Address, round basics.Round, participationType ParticipationAction) error

	// Flush ensures that all changes have been written to the underlying data store.
	Flush(timeout time.Duration) error

	// Close any resources used to implement the interface.
	Close()
}

// MakeParticipationRegistry creates a db.Accessor backed ParticipationRegistry.
func MakeParticipationRegistry(accessor db.Pair, log logging.Logger) (ParticipationRegistry, error) {
	return makeParticipationRegistry(accessor, log)
}

// makeParticipationRegistry creates a db.Accessor backed ParticipationRegistry.
func makeParticipationRegistry(accessor db.Pair, log logging.Logger) (*participationDB, error) {
	if log == nil {
		return nil, errors.New("invalid logger provided")
	}

	migrations := []db.Migration{
		dbSchemaUpgrade0,
	}

	err := db.Initialize(accessor.Wdb, migrations)
	if err != nil {
		accessor.Close()
		return nil, fmt.Errorf("unable to initialize participation registry database: %w", err)
	}

	registry := &participationDB{
		log:            log,
		store:          accessor,
		writeQueue:     make(chan opRequest, 10),
		writeQueueDone: make(chan struct{}),
		flushTimeout:   defaultTimeout,
	}
	go registry.writeThread()

	err = registry.initializeCache()
	if err != nil {
		registry.Close()
		return nil, fmt.Errorf("unable to initialize participation registry cache: %w", err)
	}

	return registry, nil
}

// Queries
const (
	createKeysets = `CREATE TABLE Keysets (
			pk INTEGER PRIMARY KEY NOT NULL,

			participationID BLOB NOT NULL,
			account         BLOB NOT NULL,

			firstValidRound INTEGER NOT NULL,
			lastValidRound  INTEGER NOT NULL,
			keyDilution     INTEGER NOT NULL,

			vrf BLOB,       --*  msgpack encoding of ParticipationAccount.vrf
			stateProof BLOB --*  msgpack encoding of merklesignature.SignerContext
		)`

	// Rolling maintains a 1-to-1 relationship with Keysets by primary key
	createRolling = `CREATE TABLE Rolling (
			pk INTEGER PRIMARY KEY NOT NULL,

			lastVoteRound               INTEGER,
			lastBlockProposalRound      INTEGER,
			lastStateProofRound         INTEGER,
			effectiveFirstRound         INTEGER,
			effectiveLastRound          INTEGER,

			voting BLOB --*  msgpack encoding of ParticipationAccount.voting
		)`

	createStateProof = `CREATE TABLE StateProofKeys (
			pk    INTEGER NOT NULL, --* join with keyset to find key for a particular participation id
			round INTEGER NOT NULL, --*  committed round for this key
			key   BLOB    NOT NULL, --*  msgpack encoding of ParticipationAccount.BlockProof.SignatureAlgorithm
			PRIMARY KEY (pk, round)
		)`
	insertKeysetQuery         = `INSERT INTO Keysets (participationID, account, firstValidRound, lastValidRound, keyDilution, vrf, stateProof) VALUES (?, ?, ?, ?, ?, ?, ?)`
	insertRollingQuery        = `INSERT INTO Rolling (pk, voting) VALUES (?, ?)`
	appendStateProofKeysQuery = `INSERT INTO StateProofKeys (pk, round, key) VALUES(?, ?, ?)`
	deleteStateProofKeysQuery = `DELETE FROM StateProofKeys WHERE pk=? AND round<=?`

	// SELECT pk FROM Keysets WHERE participationID = ?
	selectPK      = `SELECT pk FROM Keysets WHERE participationID = ? LIMIT 1`
	selectLastPK  = `SELECT pk FROM Keysets ORDER BY pk DESC LIMIT 1`
	selectRecords = `SELECT
			k.participationID, k.account, k.firstValidRound,
       		k.lastValidRound, k.keyDilution, k.vrf, k.stateProof,
			r.lastVoteRound, r.lastBlockProposalRound, r.lastStateProofRound,
			r.effectiveFirstRound, r.effectiveLastRound, r.voting
		FROM Keysets k
		INNER JOIN Rolling r
		ON k.pk = r.pk`
	selectStateProofData = `SELECT stateProof FROM Keysets WHERE participationID = ? LIMIT 1`
	selectStateProofKey  = `SELECT s.key
		FROM StateProofKeys s
		WHERE round=?
		   AND pk IN (SELECT pk FROM Keysets WHERE participationID=?)`
	deleteKeysets          = `DELETE FROM Keysets WHERE pk=?`
	deleteRolling          = `DELETE FROM Rolling WHERE pk=?`
	updateRollingFieldsSQL = `UPDATE Rolling
		 SET lastVoteRound=?,
		     lastBlockProposalRound=?,
		     lastStateProofRound=?,
		     effectiveFirstRound=?,
		     effectiveLastRound=?,
		     voting=?
		 WHERE pk IN (SELECT pk FROM Keysets WHERE participationID=?)`
)

// dbSchemaUpgrade0 initialize the tables.
func dbSchemaUpgrade0(ctx context.Context, tx *sql.Tx, newDatabase bool) error {
	// Keysets is for the immutable data.
	_, err := tx.Exec(createKeysets)
	if err != nil {
		return err
	}

	// Rolling may change over time.
	_, err = tx.Exec(createRolling)
	if err != nil {
		return err
	}

	// For performance reasons, state proofs are in a separate table.
	_, err = tx.Exec(createStateProof)
	if err != nil {
		return err
	}

	return nil
}

// participationDB provides a concrete implementation of the ParticipationRegistry interface.
type participationDB struct {
	cache map[ParticipationID]ParticipationRecord

	// dirty marked on Record(), DeleteExpired(), cleared on Register(), Delete(), Flush()
	dirty map[ParticipationID]struct{}

	log   logging.Logger
	store db.Pair
	mutex deadlock.RWMutex

	writeQueue     chan opRequest
	writeQueueDone chan struct{}

	flushTimeout time.Duration
}

// DeleteStateProofKeys is a non-blocking operation, responsible for removing state-proof keys from the DB.
func (db *participationDB) DeleteStateProofKeys(id ParticipationID, round basics.Round) error {
	db.mutex.Lock()
	defer db.mutex.Unlock()

	if _, ok := db.cache[id]; !ok {
		return ErrParticipationIDNotFound
	}

	db.writeQueue <- makeOpRequest(&deleteStateProofKeysOp{
		ParticipationID: id,
		round:           round,
	})
	return nil
}

type updatingParticipationRecord struct {
	ParticipationRecord

	required bool
}

func (db *participationDB) initializeCache() error {
	db.mutex.Lock()
	defer db.mutex.Unlock()

	records, err := db.getAllFromDB()
	if err != nil {
		return err
	}

	cache := make(map[ParticipationID]ParticipationRecord)
	for _, record := range records {
		// Check if it already exists
		if _, ok := cache[record.ParticipationID]; ok {
			return ErrMultipleKeysForID
		}
		cache[record.ParticipationID] = record
	}

	db.cache = cache
	db.dirty = make(map[ParticipationID]struct{})
	return nil
}

func (db *participationDB) writeThread() {
	defer close(db.writeQueueDone)
	var lastErr error

	for op := range db.writeQueue {
		if err := op.operation.apply(db); err != nil {
			lastErr = err
		}

		if op.errChannel != nil {
			op.errChannel <- lastErr
			lastErr = nil
		}
	}
}

// verifyExecWithOneRowEffected checks for a successful Exec and also verifies exactly 1 row was affected
func verifyExecWithOneRowEffected(err error, result sql.Result, operationName string) error {
	if err != nil {
		return fmt.Errorf("unable to execute %s: %w", operationName, err)
	}
	rows, err := result.RowsAffected()
	if err != nil {
		return fmt.Errorf("unable to get %s rows affected: %w", operationName, err)
	}
	if rows != 1 {
		return fmt.Errorf("unexpected number of %s rows affected, expected 1 found %d", operationName, rows)
	}
	return nil
}

func (db *participationDB) Insert(record Participation) (id ParticipationID, err error) {
	db.mutex.Lock()
	defer db.mutex.Unlock()

	id = record.ID()
	if _, ok := db.cache[id]; ok {
		// PKI TODO: Add a special case to set the StateProof public key if it is in the input
		//           but not in the cache.
		return id, ErrAlreadyInserted
	}

	db.writeQueue <- makeOpRequest(&insertOp{
		id:     id,
		record: record,
	})

	// Make some copies.
	var vrf *crypto.VRFSecrets
	if record.VRF != nil {
		vrf = new(crypto.VRFSecrets)
		copy(vrf.SK[:], record.VRF.SK[:])
		copy(vrf.PK[:], record.VRF.PK[:])
	}

	var voting *crypto.OneTimeSignatureSecrets
	if record.Voting != nil {
		voting = new(crypto.OneTimeSignatureSecrets)
		*voting = record.Voting.Snapshot()
	}

	var stateProofVerifierPtr *merklesignature.Verifier
	if record.StateProofSecrets != nil {
		stateProofVerifierPtr = &merklesignature.Verifier{}
		copy(stateProofVerifierPtr.Commitment[:], record.StateProofSecrets.GetVerifier().Commitment[:])
		stateProofVerifierPtr.KeyLifetime = record.StateProofSecrets.GetVerifier().KeyLifetime
	}

	// update cache.
	db.cache[id] = ParticipationRecord{
		ParticipationID:   id,
		Account:           record.Address(),
		FirstValid:        record.FirstValid,
		LastValid:         record.LastValid,
		KeyDilution:       record.KeyDilution,
		LastVote:          0,
		LastBlockProposal: 0,
		LastStateProof:    0,
		EffectiveFirst:    0,
		EffectiveLast:     0,
		StateProof:        stateProofVerifierPtr,
		Voting:            voting,
		VRF:               vrf,
	}

	return
}

func (db *participationDB) AppendKeys(id ParticipationID, keys StateProofKeys) error {
	db.mutex.Lock()
	defer db.mutex.Unlock()

	if _, ok := db.cache[id]; !ok {
		return ErrParticipationIDNotFound
	}

	// Update the DB asynchronously.
	db.writeQueue <- makeOpRequest(&appendKeysOp{
		id:   id,
		keys: keys,
	})

	return nil
}

func (db *participationDB) Delete(id ParticipationID) error {
	db.mutex.Lock()
	defer db.mutex.Unlock()

	// NoOp if key does not exist.
	if _, ok := db.cache[id]; !ok {
		return nil
	}
	delete(db.dirty, id)
	delete(db.cache, id)

	// do the db part async
	db.writeQueue <- makeOpRequest(&deleteOp{id})

	return nil
}

func (db *participationDB) DeleteExpired(latestRound basics.Round, agreementProto config.ConsensusParams) error {
	// We need a key for round r+1 for agreement.
	nextRound := latestRound + 1
	var updated []ParticipationRecord

	for _, v := range db.GetAll() {
		if v.LastValid < latestRound { // this participation key is no longer valid; delete it
			// This could be optimized to delete everything with one query.
			err := db.Delete(v.ParticipationID)
			if err != nil {
				return err
			}
		} else if v.FirstValid <= latestRound { // this key is valid; update it
			keyDilution := v.KeyDilution
			if keyDilution == 0 {
				keyDilution = agreementProto.DefaultKeyDilution
			}
			v.Voting.DeleteBeforeFineGrained(basics.OneTimeIDForRound(nextRound, keyDilution), keyDilution)
			updated = append(updated, v)
		}
	}

	// mark updated records as dirty, so they will be flushed by a call to FlushRegistry after each round
	db.mutex.Lock()
	for _, r := range updated {
		db.dirty[r.ParticipationID] = struct{}{}
		db.cache[r.ParticipationID] = r
	}
	db.mutex.Unlock()
	return nil
}

// scanRecords is a helper to manage scanning participation records.
func scanRecords(rows *sql.Rows) ([]ParticipationRecord, error) {
	results := make([]ParticipationRecord, 0)
	for rows.Next() {
		var record ParticipationRecord
		var rawParticipation []byte
		var rawAccount []byte
		var rawVRF []byte
		var rawVoting []byte
		var rawStateProof []byte

		var lastVote sql.NullInt64
		var lastBlockProposal sql.NullInt64
		var lastStateProof sql.NullInt64
		var effectiveFirst sql.NullInt64
		var effectiveLast sql.NullInt64

		err := rows.Scan(
			&rawParticipation,
			&rawAccount,
			&record.FirstValid,
			&record.LastValid,
			&record.KeyDilution,
			&rawVRF,
			&rawStateProof,
			&lastVote,
			&lastBlockProposal,
			&lastStateProof,
			&effectiveFirst,
			&effectiveLast,
			&rawVoting,
		)
		if err != nil {
			return nil, err
		}

		copy(record.ParticipationID[:], rawParticipation)
		copy(record.Account[:], rawAccount)

		if len(rawVRF) > 0 {
			record.VRF = &crypto.VRFSecrets{}
			err = protocol.Decode(rawVRF, record.VRF)
			if err != nil {
				return nil, fmt.Errorf("unable to decode VRF: %w", err)
			}
		}

		if len(rawStateProof) > 0 {
			stateProof := merklesignature.Signer{}
			err = protocol.Decode(rawStateProof, &stateProof.SignerContext)
			if err != nil {
				return nil, fmt.Errorf("unable to decode stateproof: %w", err)
			}
			var stateProofVerifer merklesignature.Verifier
			copy(stateProofVerifer.Commitment[:], stateProof.GetVerifier().Commitment[:])
			stateProofVerifer.KeyLifetime = stateProof.GetVerifier().KeyLifetime
			record.StateProof = &stateProofVerifer
		}

		if len(rawVoting) > 0 {
			record.Voting = &crypto.OneTimeSignatureSecrets{}
			err = protocol.Decode(rawVoting, record.Voting)
			if err != nil {
				return nil, fmt.Errorf("unable to decode Voting: %w", err)
			}
		}

		// Check optional values.
		if lastVote.Valid {
			record.LastVote = basics.Round(lastVote.Int64)
		}

		if lastBlockProposal.Valid {
			record.LastBlockProposal = basics.Round(lastBlockProposal.Int64)
		}

		if lastStateProof.Valid {
			record.LastStateProof = basics.Round(lastStateProof.Int64)
		}

		if effectiveFirst.Valid {
			record.EffectiveFirst = basics.Round(effectiveFirst.Int64)
		}

		if effectiveLast.Valid {
			record.EffectiveLast = basics.Round(effectiveLast.Int64)
		}

		results = append(results, record)
	}

	return results, nil
}

func (db *participationDB) getAllFromDB() (records []ParticipationRecord, err error) {
	err = db.store.Rdb.Atomic(func(ctx context.Context, tx *sql.Tx) error {
		rows, err := tx.Query(selectRecords)
		if err != nil {
			return fmt.Errorf("unable to query records: %w", err)
		}

		records, err = scanRecords(rows)
		if err != nil {
			records = nil
			return fmt.Errorf("problem scanning records: %w", err)
		}

		return nil
	})

	return
}

func (db *participationDB) Get(id ParticipationID) ParticipationRecord {
	db.mutex.RLock()
	defer db.mutex.RUnlock()

	record, ok := db.cache[id]
	if !ok {
		return ParticipationRecord{}
	}
	return record.Duplicate()
}

func (db *participationDB) GetAll() []ParticipationRecord {
	db.mutex.RLock()
	defer db.mutex.RUnlock()

	results := make([]ParticipationRecord, 0, len(db.cache))
	for _, record := range db.cache {
		results = append(results, record.Duplicate())
	}
	return results
}

<<<<<<< HEAD
// GetStateProofForRound returns the state proof data required to sign the state proof for this round
=======
func (db *participationDB) HasLiveKeys(from, to basics.Round) bool {
	db.mutex.RLock()
	defer db.mutex.RUnlock()

	for _, record := range db.cache {
		if record.OverlapsInterval(from, to) {
			return true
		}
	}
	return false
}

// GetStateProofForRound returns the state proof data required to sign the compact certificate for this round
>>>>>>> 5e6c918c
func (db *participationDB) GetStateProofForRound(id ParticipationID, round basics.Round) (StateProofRecordForRound, error) {
	partRecord, err := db.GetForRound(id, round)
	if err != nil {
		return StateProofRecordForRound{}, err
	}

	var result StateProofRecordForRound
	result.ParticipationRecord = partRecord.ParticipationRecord
	var rawStateProofKey []byte
	err = db.store.Rdb.Atomic(func(ctx context.Context, tx *sql.Tx) error {
		// fetch secret key
		keyFirstValidRound, err := partRecord.StateProof.FirstRoundInKeyLifetime(uint64(round))
		if err != nil {
			return err
		}

		row := tx.QueryRow(selectStateProofKey, keyFirstValidRound, id[:])
		err = row.Scan(&rawStateProofKey)
		if err == sql.ErrNoRows {
			return ErrSecretNotFound
		}
		if err != nil {
			return fmt.Errorf("error while querying secrets: %w", err)
		}

		return nil
	})
	if err != nil {
		return StateProofRecordForRound{}, fmt.Errorf("failed to fetch state proof for round %d: %w", round, err)
	}

	// Init stateproof fields after being able to retrieve key from database
	result.StateProofSecrets = &merklesignature.Signer{}
	result.StateProofSecrets.SigningKey = &crypto.FalconSigner{}
	result.StateProofSecrets.Round = uint64(round)

	err = protocol.Decode(rawStateProofKey, result.StateProofSecrets.SigningKey)
	if err != nil {
		return StateProofRecordForRound{}, err
	}

	var rawSignerContext []byte
	err = db.store.Rdb.Atomic(func(ctx context.Context, tx *sql.Tx) error {
		// fetch stateproof public data
		row := tx.QueryRow(selectStateProofData, id[:])
		err := row.Scan(&rawSignerContext)
		if err != nil {
			return fmt.Errorf("error while querying stateproof data: %w", err)
		}
		return nil
	})
	if err != nil {
		return StateProofRecordForRound{}, err
	}
	err = protocol.Decode(rawSignerContext, &result.StateProofSecrets.SignerContext)
	if err != nil {
		return StateProofRecordForRound{}, err
	}
	return result, nil
}

// GetForRound fetches a record with all secrets for a particular round.
func (db *participationDB) GetForRound(id ParticipationID, round basics.Round) (ParticipationRecordForRound, error) {
	var result ParticipationRecordForRound

	result.ParticipationRecord = db.Get(id)
	if result.ParticipationRecord.IsZero() {
		return ParticipationRecordForRound{}, ErrParticipationIDNotFound
	}

	if round > result.LastValid {
		return ParticipationRecordForRound{}, ErrRequestedRoundOutOfRange
	}

	return result, nil
}

// updateRollingFields sets all of the rolling fields according to the record object.
func updateRollingFields(ctx context.Context, tx *sql.Tx, record ParticipationRecord) error {
	voting := record.Voting.Snapshot()
	encodedVotingSecrets := protocol.Encode(&voting)

	result, err := tx.ExecContext(ctx, updateRollingFieldsSQL,
		record.LastVote,
		record.LastBlockProposal,
		record.LastStateProof,
		record.EffectiveFirst,
		record.EffectiveLast,
		encodedVotingSecrets,
		record.ParticipationID[:])

	if err != nil {
		return err
	}

	numRows, err := result.RowsAffected()
	if err != nil {
		return err
	}

	if numRows > 1 {
		return ErrMultipleKeysForID
	}

	if numRows < 1 {
		return ErrNoKeyForID
	}

	return nil
}

func recordActive(record ParticipationRecord, on basics.Round) bool {
	return record.EffectiveLast != 0 && record.EffectiveFirst <= on && on <= record.EffectiveLast
}

// PKI TODO: Register needs a bit more work to make sure EffectiveFirst and
//           EffectiveLast are set at the right time. Specifically, the node
//           doesn't call Register until the key becomes active and is about
//           to be used, so effective first/last is updated just-in-time. It
//           would be better to update them when the KeyRegistration occurs.
func (db *participationDB) Register(id ParticipationID, on basics.Round) error {
	// Lookup recordToRegister for first/last valid and account.
	recordToRegister := db.Get(id)
	if recordToRegister.IsZero() {
		return ErrParticipationIDNotFound
	}

	// No-op If the record is already active
	if recordActive(recordToRegister, on) {
		return nil
	}

	// round out of valid range.
	if on < recordToRegister.FirstValid || on > recordToRegister.LastValid {
		return ErrInvalidRegisterRange
	}

	var toUpdate []ParticipationRecord
	db.mutex.Lock()
	for _, record := range db.cache {
		if record.Account == recordToRegister.Account && record.ParticipationID != id && recordActive(record, on) {
			toUpdate = append(toUpdate, record)
		}
	}
	db.mutex.Unlock()

	updated := make(map[ParticipationID]updatingParticipationRecord)

	// Disable active key if there is one
	for _, record := range toUpdate {
		record.EffectiveLast = on - 1
		updated[record.ParticipationID] = updatingParticipationRecord{
			record.Duplicate(),
			false,
		}
	}
	// Mark registered.
	recordToRegister.EffectiveFirst = on
	recordToRegister.EffectiveLast = recordToRegister.LastValid
	updated[recordToRegister.ParticipationID] = updatingParticipationRecord{
		recordToRegister,
		true,
	}

	if len(updated) != 0 {
		db.writeQueue <- makeOpRequest(&registerOp{updated: updated})

		db.mutex.Lock()
		for id, record := range updated {
			delete(db.dirty, id)
			db.cache[id] = record.ParticipationRecord
		}
		db.mutex.Unlock()
	}

	db.log.Infof("Registered key (%s) for account (%s) first valid (%d) last valid (%d)\n",
		id, recordToRegister.Account, recordToRegister.FirstValid, recordToRegister.LastValid)
	return nil
}

func (db *participationDB) Record(account basics.Address, round basics.Round, participationAction ParticipationAction) error {
	db.mutex.Lock()
	defer db.mutex.Unlock()

	matches := make([]ParticipationRecord, 0, 1)

	// At most one id should be updated, exit with error if a second is found.
	for _, record := range db.cache {
		if record.Account == account && recordActive(record, round) {
			if len(matches) != 0 {
				// This probably means there is a bug in the key participation registry Register implementation.
				return ErrMultipleValidKeys
			}
			matches = append(matches, record)
		}
	}

	if len(matches) == 0 {
		// This indicates the participation registry is not synchronized with agreement.
		return ErrActiveKeyNotFound
	}

	record := matches[0]
	// Good case, one key found.
	switch participationAction {
	case Vote:
		record.LastVote = round
	case BlockProposal:
		record.LastBlockProposal = round
	case StateProof:
		record.LastStateProof = round
	default:
		return ErrUnknownParticipationAction
	}

	db.dirty[record.ParticipationID] = struct{}{}
	db.cache[record.ParticipationID] = record
	return nil
}

// Flush waits until all enqueued asynchronous IO has completed.
// Waiting for all asynchronous IO to complete includes actions from other threads.
// Flush waits for the participation registry to be idle.
// Flush returns the latest error generated by async IO, if any.
func (db *participationDB) Flush(timeout time.Duration) error {
	resultCh := make(chan error, 1)
	timeoutCh := time.After(timeout)
	writeRecord := makeOpRequestWithError(&flushOp{}, resultCh)

	select {
	case db.writeQueue <- writeRecord:
	case <-timeoutCh:
		return fmt.Errorf("timeout while requesting flush, check results manually")
	}

	select {
	case err := <-resultCh:
		return err
	case <-timeoutCh:
		return fmt.Errorf("timeout while flushing changes, check results manually")
	}
}

// Close attempts to flush with db.flushTimeout, then waits for the write queue for another db.flushTimeout.
func (db *participationDB) Close() {
	if err := db.Flush(db.flushTimeout); err != nil {
		db.log.Warnf("participationDB unhandled error during Close/Flush: %w", err)
	}

	db.store.Close()
	close(db.writeQueue)

	// Wait for write queue to close.
	select {
	case <-db.writeQueueDone:
		return
	case <-time.After(db.flushTimeout):
		db.log.Warnf("Close(): timeout while waiting for WriteQueue to finish.")
	}
}<|MERGE_RESOLUTION|>--- conflicted
+++ resolved
@@ -749,9 +749,6 @@
 	return results
 }
 
-<<<<<<< HEAD
-// GetStateProofForRound returns the state proof data required to sign the state proof for this round
-=======
 func (db *participationDB) HasLiveKeys(from, to basics.Round) bool {
 	db.mutex.RLock()
 	defer db.mutex.RUnlock()
@@ -765,7 +762,6 @@
 }
 
 // GetStateProofForRound returns the state proof data required to sign the compact certificate for this round
->>>>>>> 5e6c918c
 func (db *participationDB) GetStateProofForRound(id ParticipationID, round basics.Round) (StateProofRecordForRound, error) {
 	partRecord, err := db.GetForRound(id, round)
 	if err != nil {
