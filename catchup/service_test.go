// Copyright (C) 2019-2022 Algorand, Inc.
// This file is part of go-algorand
//
// go-algorand is free software: you can redistribute it and/or modify
// it under the terms of the GNU Affero General Public License as
// published by the Free Software Foundation, either version 3 of the
// License, or (at your option) any later version.
//
// go-algorand is distributed in the hope that it will be useful,
// but WITHOUT ANY WARRANTY; without even the implied warranty of
// MERCHANTABILITY or FITNESS FOR A PARTICULAR PURPOSE.  See the
// GNU Affero General Public License for more details.
//
// You should have received a copy of the GNU Affero General Public License
// along with go-algorand.  If not, see <https://www.gnu.org/licenses/>.

package catchup

import (
	"context"
	"errors"
	"math/rand"
	"sync"
	"sync/atomic"
	"testing"
	"time"

	"github.com/algorand/go-deadlock"
	"github.com/stretchr/testify/assert"
	"github.com/stretchr/testify/require"

	"github.com/algorand/go-algorand/agreement"
	"github.com/algorand/go-algorand/config"
	"github.com/algorand/go-algorand/crypto"
	"github.com/algorand/go-algorand/data"
	"github.com/algorand/go-algorand/data/basics"
	"github.com/algorand/go-algorand/data/bookkeeping"
	"github.com/algorand/go-algorand/data/committee"
	"github.com/algorand/go-algorand/ledger/ledgercore"
	"github.com/algorand/go-algorand/logging"
	"github.com/algorand/go-algorand/network"
	"github.com/algorand/go-algorand/protocol"
	"github.com/algorand/go-algorand/rpcs"
	"github.com/algorand/go-algorand/test/partitiontest"
	"github.com/algorand/go-algorand/util/execpool"
)

var defaultConfig = config.GetDefaultLocal()
var poolAddr = basics.Address{0xff, 0xff, 0xff, 0xff, 0xff, 0xff, 0xff, 0xff, 0xff, 0xff, 0xff, 0xff, 0xff, 0xff, 0xff, 0xff, 0xff, 0xff, 0xff, 0xff, 0xff, 0xff, 0xff, 0xff, 0xff, 0xff, 0xff, 0xff, 0xff, 0xff, 0xff, 0xff}
var sinkAddr = basics.Address{0x7, 0xda, 0xcb, 0x4b, 0x6d, 0x9e, 0xd1, 0x41, 0xb1, 0x75, 0x76, 0xbd, 0x45, 0x9a, 0xe6, 0x42, 0x1d, 0x48, 0x6d, 0xa3, 0xd4, 0xef, 0x22, 0x47, 0xc4, 0x9, 0xa3, 0x96, 0xb8, 0x2e, 0xa2, 0x21}

// Mocked Fetcher will mock UniversalFetcher
type MockedFetcher struct {
	ledger      Ledger
	timeout     bool
	tries       map[basics.Round]int
	latency     time.Duration
	predictable bool
	mu          deadlock.Mutex
}

func (m *MockedFetcher) fetchBlock(ctx context.Context, round basics.Round, peer network.Peer) (*bookkeeping.Block, *agreement.Certificate, time.Duration, error) {
	if m.OutOfPeers(round) {
		return nil, nil, time.Duration(0), nil
	}
	if m.timeout {
		time.Sleep(time.Duration(config.GetDefaultLocal().CatchupHTTPBlockFetchTimeoutSec)*time.Second + time.Second)
	}
	time.Sleep(m.latency)

	if !m.predictable {
		// Add random delay to get it out of sync
		time.Sleep(time.Duration(rand.Int()%50) * time.Millisecond)
	}
	block, err := m.ledger.Block(round)
	if round > m.ledger.LastRound() {
		return nil, nil, time.Duration(0), errors.New("no block")
	} else if err != nil {
		panic(err)
	}

	var cert agreement.Certificate
	cert.Proposal.BlockDigest = block.Digest()
	return &block, &cert, time.Duration(0), nil
}

func (m *MockedFetcher) NumPeers() int {
	return 10
}

func (m *MockedFetcher) OutOfPeers(round basics.Round) bool {
	m.mu.Lock()
	defer m.mu.Unlock()

	if _, ok := m.tries[round]; !ok {
		m.tries[round] = 0
	}
	m.tries[round]++
	return m.tries[round] > m.NumPeers()
}

func (m *MockedFetcher) Close() { // noop
}

type mockedAuthenticator struct {
	mu deadlock.Mutex

	errorRound int
	fail       bool
}

func (auth *mockedAuthenticator) Authenticate(blk *bookkeeping.Block, cert *agreement.Certificate) error {
	auth.mu.Lock()
	defer auth.mu.Unlock()

	if (auth.errorRound >= 0 && basics.Round(auth.errorRound) == blk.Round()) || auth.fail {
		// change reply so that block is malformed
		return errors.New("mockedAuthenticator: block is malformed")
	}
	return nil
}

func (auth *mockedAuthenticator) Quit() {}

func (auth *mockedAuthenticator) alter(errorRound int, fail bool) {
	auth.mu.Lock()
	defer auth.mu.Unlock()

	auth.errorRound = errorRound
	auth.fail = fail
}

func TestServiceFetchBlocksSameRange(t *testing.T) {
	partitiontest.PartitionTest(t)

	// Make Ledgers
	local := new(mockedLedger)
	local.blocks = append(local.blocks, bookkeeping.Block{})

	remote, _, blk, err := buildTestLedger(t, bookkeeping.Block{})
	if err != nil {
		t.Fatal(err)
		return
	}
	addBlocks(t, remote, blk, 10)

	// Create a network and block service
	blockServiceConfig := config.GetDefaultLocal()
	net := &httpTestPeerSource{}
	ls := rpcs.MakeBlockService(logging.Base(), blockServiceConfig, remote, net, "test genesisID")

	nodeA := basicRPCNode{}
	nodeA.RegisterHTTPHandler(rpcs.BlockServiceBlockPath, ls)
	nodeA.start()
	defer nodeA.stop()
	rootURL := nodeA.rootURL()
	net.addPeer(rootURL)

	// Make Service
	syncer := MakeService(logging.Base(), defaultConfig, net, local, &mockedAuthenticator{errorRound: -1}, nil, nil)

	syncer.testStart()
	syncer.sync()
	rr, lr := remote.LastRound(), local.LastRound()
	require.Equal(t, rr, lr)
}

type periodicSyncLogger struct {
	logging.Logger
	WarnfCallback func(string, ...interface{})
}

func (cl *periodicSyncLogger) Warnf(s string, args ...interface{}) {
	// filter out few non-interesting warnings.
	switch s {
	case "fetchAndWrite(%v): lookback block doesn't exist, cannot authenticate new block":
		return
	case "fetchAndWrite(%v): cert did not authenticate block (attempt %d): %v":
		return
	}
	cl.Logger.Warnf(s, args...)
}

func TestSyncRound(t *testing.T) {
	partitiontest.PartitionTest(t)

	// Make Ledger
	local := new(mockedLedger)
	local.blocks = append(local.blocks, bookkeeping.Block{})

	remote, _, blk, err := buildTestLedger(t, bookkeeping.Block{})
	if err != nil {
		t.Fatal(err)
		return
	}
	addBlocks(t, remote, blk, 10)

	// Create a network and block service
	blockServiceConfig := config.GetDefaultLocal()
	net := &httpTestPeerSource{}
	ls := rpcs.MakeBlockService(logging.Base(), blockServiceConfig, remote, net, "test genesisID")

	nodeA := basicRPCNode{}
	nodeA.RegisterHTTPHandler(rpcs.BlockServiceBlockPath, ls)
	nodeA.start()
	defer nodeA.stop()
	rootURL := nodeA.rootURL()
	net.addPeer(rootURL)

	auth := &mockedAuthenticator{fail: true}
	initialLocalRound := local.LastRound()
	require.True(t, 0 == initialLocalRound)

	// Make Service
	localCfg := config.GetDefaultLocal()
	// Set MaxAcctLookback to 1 just so we have a small number of rounds between sync round and latest
	localCfg.MaxAcctLookback = 1
	s := MakeService(logging.Base(), localCfg, net, local, auth, nil, nil)
	s.log = &periodicSyncLogger{Logger: logging.Base()}
	s.deadlineTimeout = 2 * time.Second

	// Set sync round success
	err = s.SetSyncRound(uint64(initialLocalRound + 2))
	require.NoError(t, err)

	s.Start()
	defer s.Stop()
	// wait past the initial sync - which is known to fail due to the above "auth"
	time.Sleep(s.deadlineTimeout*2 - 200*time.Millisecond)
	require.Equal(t, initialLocalRound, local.LastRound())
	auth.alter(-1, false)

	// wait until the catchup is done. Since we've might have missed the sleep window, we need to wait
	// until the synchronization is complete.
	waitStart := time.Now()
<<<<<<< HEAD
	for time.Now().Sub(waitStart) < 2*s.deadlineTimeout {
=======
	for time.Since(waitStart) < 2*s.deadlineTimeout {
>>>>>>> 7e29b90e
		if remote.LastRound() == local.LastRound() {
			break
		}
		time.Sleep(20 * time.Millisecond)
	}
	// Assert that the last block is the one we expect--i.e. syncRound(inclusive)..syncRound+MaxAccountLookback(non-inclusive)
	rnd, err := s.GetSyncRound()
	require.NoError(t, err)
	rr, lr := basics.Round(rnd+s.cfg.MaxAcctLookback-1), local.LastRound()
	require.Equal(t, rr, lr)

	for r := basics.Round(1); r < rr; r++ {
		localBlock, err := local.Block(r)
		require.NoError(t, err)
		remoteBlock, err := remote.Block(r)
		require.NoError(t, err)
		require.Equal(t, remoteBlock.Hash(), localBlock.Hash())
	}

	// unset syncRound and make sure we finish catching up
	err = s.UnsetSyncRound()
	require.NoError(t, err)
	// wait until the catchup is done
	waitStart = time.Now()
	for time.Now().Sub(waitStart) < 8*s.deadlineTimeout {
		if remote.LastRound() == local.LastRound() {
			break
		}
		time.Sleep(20 * time.Millisecond)
	}
	rr, lr = remote.LastRound(), local.LastRound()
	require.Equal(t, rr, lr)
	for r := basics.Round(1); r < remote.LastRound(); r++ {
		localBlock, err := local.Block(r)
		require.NoError(t, err)
		remoteBlock, err := remote.Block(r)
		require.NoError(t, err)
		require.Equal(t, remoteBlock.Hash(), localBlock.Hash())
	}
}

func TestPeriodicSync(t *testing.T) {
	partitiontest.PartitionTest(t)

	// Make Ledger
	local := new(mockedLedger)
	local.blocks = append(local.blocks, bookkeeping.Block{})

	remote, _, blk, err := buildTestLedger(t, bookkeeping.Block{})
	if err != nil {
		t.Fatal(err)
		return
	}
	addBlocks(t, remote, blk, 10)

	// Create a network and block service
	blockServiceConfig := config.GetDefaultLocal()
	net := &httpTestPeerSource{}
	ls := rpcs.MakeBlockService(logging.Base(), blockServiceConfig, remote, net, "test genesisID")

	nodeA := basicRPCNode{}
	nodeA.RegisterHTTPHandler(rpcs.BlockServiceBlockPath, ls)
	nodeA.start()
	defer nodeA.stop()
	rootURL := nodeA.rootURL()
	net.addPeer(rootURL)

	auth := &mockedAuthenticator{fail: true}
	initialLocalRound := local.LastRound()
	require.True(t, 0 == initialLocalRound)

	// Make Service
	s := MakeService(logging.Base(), defaultConfig, net, local, auth, nil, nil)
	s.log = &periodicSyncLogger{Logger: logging.Base()}
	s.deadlineTimeout = 2 * time.Second

	s.Start()
	defer s.Stop()
	// wait past the initial sync - which is known to fail due to the above "auth"
	time.Sleep(s.deadlineTimeout*2 - 200*time.Millisecond)
	require.Equal(t, initialLocalRound, local.LastRound())
	auth.alter(-1, false)

	// wait until the catchup is done. Since we've might have missed the sleep window, we need to wait
	// until the synchronization is complete.
	waitStart := time.Now()
	for time.Now().Sub(waitStart) < 10*s.deadlineTimeout {
		if remote.LastRound() == local.LastRound() {
			break
		}
		time.Sleep(20 * time.Millisecond)
	}
	// Asserts that the last block is the one we expect
	rr, lr := remote.LastRound(), local.LastRound()
	require.Equal(t, rr, lr)

	for r := basics.Round(1); r < remote.LastRound(); r++ {
		localBlock, err := local.Block(r)
		require.NoError(t, err)
		remoteBlock, err := remote.Block(r)
		require.NoError(t, err)
		require.Equal(t, remoteBlock.Hash(), localBlock.Hash())
	}
}

func TestServiceFetchBlocksOneBlock(t *testing.T) {
	partitiontest.PartitionTest(t)

	// Make Ledger
	numBlocks := 10
	local := new(mockedLedger)
	local.blocks = append(local.blocks, bookkeeping.Block{})
	lastRoundAtStart := local.LastRound()

	remote, _, blk, err := buildTestLedger(t, bookkeeping.Block{})
	if err != nil {
		t.Fatal(err)
		return
	}
	addBlocks(t, remote, blk, numBlocks-1)

	// Create a network and block service
	blockServiceConfig := config.GetDefaultLocal()
	net := &httpTestPeerSource{}
	ls := rpcs.MakeBlockService(logging.Base(), blockServiceConfig, remote, net, "test genesisID")

	nodeA := basicRPCNode{}
	nodeA.RegisterHTTPHandler(rpcs.BlockServiceBlockPath, ls)
	nodeA.start()
	defer nodeA.stop()
	rootURL := nodeA.rootURL()
	net.addPeer(rootURL)

	// Make Service
	s := MakeService(logging.Base(), defaultConfig, net, local, &mockedAuthenticator{errorRound: -1}, nil, nil)

	// Get last round

	// Start the service ( dummy )
	s.testStart()

	// Fetch blocks
	s.sync()

	// Asserts that the last block is the one we expect
	require.Equal(t, lastRoundAtStart+basics.Round(numBlocks), local.LastRound())

	// Get the same block we wrote
	block, _, _, err := makeUniversalBlockFetcher(logging.Base(),
		net,
		defaultConfig).fetchBlock(context.Background(), lastRoundAtStart+1, net.peers[0])

	require.NoError(t, err)

	//Check we wrote the correct block
	localBlock, err := local.Block(lastRoundAtStart + 1)
	require.NoError(t, err)
	require.Equal(t, *block, localBlock)
}

// TestAbruptWrites emulates the fact that the agreement can also generate new rounds
// When caught up, and the agreement service is taking the lead, the sync() stops and
// yields to the agreement. Agreement is emulated by the go func() loop in the test
func TestAbruptWrites(t *testing.T) {
	partitiontest.PartitionTest(t)

	numberOfBlocks := 100

	if testing.Short() {
		numberOfBlocks = 10
	}

	// Make Ledger
	local := new(mockedLedger)
	local.blocks = append(local.blocks, bookkeeping.Block{})

	lastRound := local.LastRound()

	remote, _, blk, err := buildTestLedger(t, bookkeeping.Block{})
	if err != nil {
		t.Fatal(err)
		return
	}
	addBlocks(t, remote, blk, numberOfBlocks-1)

	// Create a network and block service
	blockServiceConfig := config.GetDefaultLocal()
	net := &httpTestPeerSource{}
	ls := rpcs.MakeBlockService(logging.Base(), blockServiceConfig, remote, net, "test genesisID")

	nodeA := basicRPCNode{}
	nodeA.RegisterHTTPHandler(rpcs.BlockServiceBlockPath, ls)
	nodeA.start()
	defer nodeA.stop()
	rootURL := nodeA.rootURL()
	net.addPeer(rootURL)

	// Make Service
	s := MakeService(logging.Base(), defaultConfig, net, local, &mockedAuthenticator{errorRound: -1}, nil, nil)

	var wg sync.WaitGroup
	wg.Add(1)
	go func() {
		defer wg.Done()
		for i := basics.Round(lastRound + 1); i <= basics.Round(numberOfBlocks); i++ {
			time.Sleep(time.Duration(rand.Uint32()%5) * time.Millisecond)
			blk, err := remote.Block(i)
			require.NoError(t, err)
			var cert agreement.Certificate
			cert.Proposal.BlockDigest = blk.Digest()
			err = local.AddBlock(blk, cert)
			require.NoError(t, err)
		}
	}()

	// Start the service ( dummy )
	s.testStart()

	s.sync()
	wg.Wait()
	require.Equal(t, remote.LastRound(), local.LastRound())
}

func TestServiceFetchBlocksMultiBlocks(t *testing.T) {
	partitiontest.PartitionTest(t)

	// Make Ledger
	numberOfBlocks := basics.Round(100)
	if testing.Short() {
		numberOfBlocks = basics.Round(10)
	}
	local := new(mockedLedger)
	local.blocks = append(local.blocks, bookkeeping.Block{})

	lastRoundAtStart := local.LastRound()

	remote, _, blk, err := buildTestLedger(t, bookkeeping.Block{})
	if err != nil {
		t.Fatal(err)
		return
	}
	addBlocks(t, remote, blk, int(numberOfBlocks)-1)

	// Create a network and block service
	blockServiceConfig := config.GetDefaultLocal()
	net := &httpTestPeerSource{}
	ls := rpcs.MakeBlockService(logging.Base(), blockServiceConfig, remote, net, "test genesisID")

	nodeA := basicRPCNode{}
	nodeA.RegisterHTTPHandler(rpcs.BlockServiceBlockPath, ls)
	nodeA.start()
	defer nodeA.stop()
	rootURL := nodeA.rootURL()
	net.addPeer(rootURL)

	// Make Service
	syncer := MakeService(logging.Base(), defaultConfig, net, local, &mockedAuthenticator{errorRound: -1}, nil, nil)
	fetcher := makeUniversalBlockFetcher(logging.Base(), net, defaultConfig)

	// Start the service ( dummy )
	syncer.testStart()

	// Fetch blocks
	syncer.sync()

	// Asserts that the last block is the one we expect
	require.Equal(t, lastRoundAtStart+numberOfBlocks, local.LastRound())

	for i := basics.Round(1); i <= numberOfBlocks; i++ {
		// Get the same block we wrote
		blk, _, _, err2 := fetcher.fetchBlock(context.Background(), i, net.GetPeers()[0])
		require.NoError(t, err2)

		// Check we wrote the correct block
		localBlock, err := local.Block(i)
		require.NoError(t, err)
		require.Equal(t, *blk, localBlock)
		return
	}
}

func TestServiceFetchBlocksMalformed(t *testing.T) {
	partitiontest.PartitionTest(t)

	// Make Ledger
	numBlocks := 10
	local := new(mockedLedger)
	local.blocks = append(local.blocks, bookkeeping.Block{})

	lastRoundAtStart := local.LastRound()

	remote, _, blk, err := buildTestLedger(t, bookkeeping.Block{})
	if err != nil {
		t.Fatal(err)
		return
	}
	addBlocks(t, remote, blk, numBlocks-1)

	// Create a network and block service
	blockServiceConfig := config.GetDefaultLocal()
	net := &httpTestPeerSource{}
	ls := rpcs.MakeBlockService(logging.Base(), blockServiceConfig, remote, net, "test genesisID")

	nodeA := basicRPCNode{}
	nodeA.RegisterHTTPHandler(rpcs.BlockServiceBlockPath, ls)
	nodeA.start()
	defer nodeA.stop()
	rootURL := nodeA.rootURL()
	net.addPeer(rootURL)

	// Make Service
	s := MakeService(logging.Base(), defaultConfig, net, local, &mockedAuthenticator{errorRound: int(lastRoundAtStart + 1)}, nil, nil)
	s.log = &periodicSyncLogger{Logger: logging.Base()}

	// Start the service ( dummy )
	s.testStart()

	s.sync()
	require.Equal(t, lastRoundAtStart, local.LastRound())
	// maybe check all peers/clients are closed here?
	//require.True(t, s.fetcherFactory.(*MockedFetcherFactory).fetcher.client.closed)
}

// Test the interruption in the initial loop
// This cannot happen in practice, but is used to test the code.
func TestOnSwitchToUnSupportedProtocol1(t *testing.T) {
	partitiontest.PartitionTest(t)

	lastRoundRemote := 5
	lastRoundLocal := 0
	roundWithSwitchOn := 0
	local, remote := helperTestOnSwitchToUnSupportedProtocol(t, lastRoundRemote, lastRoundLocal, roundWithSwitchOn, 0)

	// Last supported round is 0, but is guaranteed
	// to stop after 2 rounds.

	// SeedLookback is 2, which allows two parallel fetches.
	// i.e. rounds 1 and 2 may be simultaneously fetched.
	require.Less(t, int(local.LastRound()), 3)
	require.Equal(t, lastRoundRemote, int(remote.LastRound()))
	remote.Ledger.Close()
}

// Test the interruption in "the rest" loop
func TestOnSwitchToUnSupportedProtocol2(t *testing.T) {
	partitiontest.PartitionTest(t)

	lastRoundRemote := 10
	lastRoundLocal := 7
	roundWithSwitchOn := 5
	local, remote := helperTestOnSwitchToUnSupportedProtocol(t, lastRoundRemote, lastRoundLocal, roundWithSwitchOn, 0)
	for r := 1; r <= lastRoundLocal; r++ {
		blk, err := local.Block(basics.Round(r))
		require.NoError(t, err)
		require.Equal(t, r, int(blk.Round()))
	}
	require.Equal(t, lastRoundLocal, int(local.LastRound()))
	require.Equal(t, lastRoundRemote, int(remote.LastRound()))
	remote.Ledger.Close()
}

// Test the interruption with short notice (less than
// SeedLookback or the number of parallel fetches which in the
// test is the same: 2)
// This can not happen in practice, because there will be
// enough rounds for the protocol upgrade notice.
func TestOnSwitchToUnSupportedProtocol3(t *testing.T) {
	partitiontest.PartitionTest(t)

	lastRoundRemote := 14
	lastRoundLocal := 7
	roundWithSwitchOn := 7
	local, remote := helperTestOnSwitchToUnSupportedProtocol(t, lastRoundRemote, lastRoundLocal, roundWithSwitchOn, 0)
	for r := 1; r <= lastRoundLocal; r = r + 1 {
		blk, err := local.Block(basics.Round(r))
		require.NoError(t, err)
		require.Equal(t, r, int(blk.Round()))
	}
	// Since round with switch on (7) can be fetched
	// Simultaneously with round 8, round 8 might also be
	// fetched.
	require.Less(t, int(local.LastRound()), lastRoundLocal+2)
	require.Equal(t, lastRoundRemote, int(remote.LastRound()))
	remote.Ledger.Close()
}

// Test the interruption with short notice (less than
// SeedLookback or the number of parallel fetches which in the
// test is the same: 2)
// This case is a variation of the previous case. This may
// happen when the catchup service restart at the round when
// an upgrade happens.
func TestOnSwitchToUnSupportedProtocol4(t *testing.T) {
	partitiontest.PartitionTest(t)

	lastRoundRemote := 14
	lastRoundLocal := 7
	roundWithSwitchOn := 7
	roundsAlreadyInLocal := 8 // round 0 -> 7

	local, remote := helperTestOnSwitchToUnSupportedProtocol(
		t,
		lastRoundRemote,
		lastRoundLocal,
		roundWithSwitchOn,
		roundsAlreadyInLocal)

	for r := 1; r <= lastRoundLocal; r = r + 1 {
		blk, err := local.Block(basics.Round(r))
		require.NoError(t, err)
		require.Equal(t, r, int(blk.Round()))
	}
	// Since round with switch on (7) is already in the
	// ledger, round 8 will not be fetched.
	require.Equal(t, int(local.LastRound()), lastRoundLocal)
	require.Equal(t, lastRoundRemote, int(remote.LastRound()))
	remote.Ledger.Close()
}

func helperTestOnSwitchToUnSupportedProtocol(
	t *testing.T,
	lastRoundRemote,
	lastRoundLocal,
	roundWithSwitchOn,
	roundsToCopy int) (Ledger, *data.Ledger) {

	// Make Ledger
	mRemote, mLocal := testingenvWithUpgrade(t, lastRoundRemote, roundWithSwitchOn, lastRoundLocal+1)

	// Copy rounds to local
	for r := 1; r < roundsToCopy; r++ {
		mLocal.blocks = append(mLocal.blocks, mRemote.blocks[r])
	}

	local := mLocal

	config := defaultConfig
	config.CatchupParallelBlocks = 2

	block1 := mRemote.blocks[1]
	remote, _, blk, err := buildTestLedger(t, block1)
	if err != nil {
		t.Fatal(err)
		return local, remote
	}
	for i := 1; i < lastRoundRemote; i++ {
		blk.NextProtocolSwitchOn = mRemote.blocks[i+1].NextProtocolSwitchOn
		blk.NextProtocol = mRemote.blocks[i+1].NextProtocol
		// Adds blk.BlockHeader.Round + 1
		addBlocks(t, remote, blk, 1)
		blk.BlockHeader.Round++
	}

	// Create a network and block service
	net := &httpTestPeerSource{}
	ls := rpcs.MakeBlockService(logging.Base(), config, remote, net, "test genesisID")

	nodeA := basicRPCNode{}
	nodeA.RegisterHTTPHandler(rpcs.BlockServiceBlockPath, ls)
	nodeA.start()
	defer nodeA.stop()
	rootURL := nodeA.rootURL()
	net.addPeer(rootURL)

	// Make Service
	s := MakeService(logging.Base(), config, net, local, &mockedAuthenticator{errorRound: -1}, nil, nil)
	s.deadlineTimeout = 2 * time.Second
	s.Start()
	defer s.Stop()

	<-s.done
	return local, remote
}

const defaultRewardUnit = 1e6

type mockedLedger struct {
	mu     deadlock.Mutex
	blocks []bookkeeping.Block
	chans  map[basics.Round]chan struct{}
}

func (m *mockedLedger) NextRound() basics.Round {
	return m.LastRound() + 1
}

func (m *mockedLedger) LastRound() basics.Round {
	m.mu.Lock()
	defer m.mu.Unlock()
	return m.lastRound()
}

func (m *mockedLedger) lastRound() basics.Round {
	return m.blocks[len(m.blocks)-1].Round()
}

func (m *mockedLedger) AddBlock(blk bookkeeping.Block, cert agreement.Certificate) error {
	m.mu.Lock()
	defer m.mu.Unlock()
	lastRound := m.lastRound()

	if blk.Round() > lastRound+1 {
		return errors.New("mockedLedger.AddBlock: bad block round provided")
	}

	if blk.Round() < lastRound+1 {
		return nil
	}

	m.blocks = append(m.blocks, blk)
	for r, ch := range m.chans {
		if r <= blk.Round() {
			close(ch)
			delete(m.chans, r)
		}
	}
	return nil
}

func (m *mockedLedger) Validate(ctx context.Context, blk bookkeeping.Block, executionPool execpool.BacklogPool) (*ledgercore.ValidatedBlock, error) {
	return nil, nil
}

func (m *mockedLedger) AddValidatedBlock(vb ledgercore.ValidatedBlock, cert agreement.Certificate) error {
	return nil
}

func (m *mockedLedger) ConsensusParams(r basics.Round) (config.ConsensusParams, error) {
	m.mu.Lock()
	defer m.mu.Unlock()
	return config.Consensus[protocol.ConsensusCurrentVersion], nil
}

func (m *mockedLedger) Wait(r basics.Round) chan struct{} {
	m.mu.Lock()
	defer m.mu.Unlock()

	lastRound := m.lastRound()
	if lastRound >= r {
		ch := make(chan struct{})
		close(ch)
		return ch
	}

	if m.chans == nil {
		m.chans = make(map[basics.Round]chan struct{})
	}
	if _, ok := m.chans[r]; !ok {
		ch := make(chan struct{})
		m.chans[r] = ch
	}
	return m.chans[r]
}

func (m *mockedLedger) Block(r basics.Round) (bookkeeping.Block, error) {
	m.mu.Lock()
	defer m.mu.Unlock()
	if r > m.lastRound() {
		return bookkeeping.Block{}, errors.New("mockedLedger.Block: round too high")
	}
	return m.blocks[r], nil
}

func (m *mockedLedger) Lookup(basics.Round, basics.Address) (basics.AccountData, error) {
	return basics.AccountData{}, errors.New("not needed for mockedLedger")
}
func (m *mockedLedger) Circulation(basics.Round) (basics.MicroAlgos, error) {
	return basics.MicroAlgos{}, errors.New("not needed for mockedLedger")
}
func (m *mockedLedger) ConsensusVersion(basics.Round) (protocol.ConsensusVersion, error) {
	return protocol.ConsensusCurrentVersion, nil
}
func (m *mockedLedger) EnsureBlock(block *bookkeeping.Block, c agreement.Certificate) {
	m.AddBlock(*block, c)
}
func (m *mockedLedger) Seed(basics.Round) (committee.Seed, error) {
	return committee.Seed{}, errors.New("not needed for mockedLedger")
}

func (m *mockedLedger) LookupDigest(basics.Round) (crypto.Digest, error) {
	return crypto.Digest{}, errors.New("not needed for mockedLedger")
}

func (m *mockedLedger) LookupAgreement(basics.Round, basics.Address) (basics.OnlineAccountData, error) {
	return basics.OnlineAccountData{}, errors.New("not needed for mockedLedger")
}

func (m *mockedLedger) IsWritingCatchpointDataFile() bool {
	return false
}

func testingenvWithUpgrade(
	t testing.TB,
	numBlocks,
	roundWithSwitchOn,
	upgradeRound int) (ledger, emptyLedger *mockedLedger) {

	mLedger := new(mockedLedger)
	mEmptyLedger := new(mockedLedger)

	var blk bookkeeping.Block
	blk.CurrentProtocol = protocol.ConsensusCurrentVersion
	mLedger.blocks = append(mLedger.blocks, blk)
	mEmptyLedger.blocks = append(mEmptyLedger.blocks, blk)

	for i := 1; i <= numBlocks; i++ {
		blk = bookkeeping.MakeBlock(blk.BlockHeader)
		if roundWithSwitchOn <= i {
			modifierBlk := blk
			blkh := &modifierBlk.BlockHeader
			blkh.NextProtocolSwitchOn = basics.Round(upgradeRound)
			blkh.NextProtocol = protocol.ConsensusVersion("some-unsupported-protocol")

			mLedger.blocks = append(mLedger.blocks, modifierBlk)
			continue
		}

		mLedger.blocks = append(mLedger.blocks, blk)
	}

	return mLedger, mEmptyLedger
}

type MockVoteVerifier struct{}

func (avv *MockVoteVerifier) Quit() {
}
func (avv *MockVoteVerifier) Parallelism() int {
	return 1
}

// Start the catchup service, without starting the periodic sync.
func (s *Service) testStart() {
	s.done = make(chan struct{})
	s.ctx, s.cancel = context.WithCancel(context.Background())
	s.InitialSyncDone = make(chan struct{})
}

func TestCatchupUnmatchedCertificate(t *testing.T) {
	partitiontest.PartitionTest(t)

	// Make Ledger
	numBlocks := 10
	local := new(mockedLedger)
	local.blocks = append(local.blocks, bookkeeping.Block{})
	lastRoundAtStart := local.LastRound()

	remote, _, blk, err := buildTestLedger(t, bookkeeping.Block{})
	if err != nil {
		t.Fatal(err)
		return
	}
	defer remote.Close()
	addBlocks(t, remote, blk, numBlocks-1)

	// Create a network and block service
	blockServiceConfig := config.GetDefaultLocal()
	net := &httpTestPeerSource{}
	ls := rpcs.MakeBlockService(logging.Base(), blockServiceConfig, remote, net, "test genesisID")

	nodeA := basicRPCNode{}
	nodeA.RegisterHTTPHandler(rpcs.BlockServiceBlockPath, ls)
	nodeA.start()
	defer nodeA.stop()
	rootURL := nodeA.rootURL()
	net.addPeer(rootURL)

	// Make Service
	s := MakeService(logging.Base(), defaultConfig, net, local, &mockedAuthenticator{errorRound: int(lastRoundAtStart + 1)}, nil, nil)
	s.testStart()
	for roundNumber := 2; roundNumber < 10; roundNumber += 3 {
		pc := &PendingUnmatchedCertificate{
			Cert: agreement.Certificate{
				Round: basics.Round(roundNumber),
			},
			VoteVerifier: agreement.MakeAsyncVoteVerifier(nil),
		}
		block, _ := remote.Block(basics.Round(roundNumber))
		pc.Cert.Proposal.BlockDigest = block.Digest()
		s.syncCert(pc)
	}
}

// TestCreatePeerSelector tests if the correct peer selector coonfigurations are prepared
func TestCreatePeerSelector(t *testing.T) {
	partitiontest.PartitionTest(t)

	// Make Service
	cfg := defaultConfig

	cfg.EnableCatchupFromArchiveServers = true

	cfg.NetAddress = "someAddress"
	s := MakeService(logging.Base(), cfg, &httpTestPeerSource{}, new(mockedLedger), &mockedAuthenticator{errorRound: int(0 + 1)}, nil, nil)
	ps := createPeerSelector(s.net, s.cfg, true)
	require.Equal(t, 4, len(ps.peerClasses))
	require.Equal(t, peerRankInitialFirstPriority, ps.peerClasses[0].initialRank)
	require.Equal(t, peerRankInitialSecondPriority, ps.peerClasses[1].initialRank)
	require.Equal(t, peerRankInitialThirdPriority, ps.peerClasses[2].initialRank)
	require.Equal(t, peerRankInitialFourthPriority, ps.peerClasses[3].initialRank)

	require.Equal(t, network.PeersConnectedOut, ps.peerClasses[0].peerClass)
	require.Equal(t, network.PeersPhonebookArchivers, ps.peerClasses[1].peerClass)
	require.Equal(t, network.PeersPhonebookRelays, ps.peerClasses[2].peerClass)
	require.Equal(t, network.PeersConnectedIn, ps.peerClasses[3].peerClass)

	// cfg.EnableCatchupFromArchiveServers = true; cfg.NetAddress == ""; pipelineFetch = true;
	cfg.EnableCatchupFromArchiveServers = true
	cfg.NetAddress = ""
	s = MakeService(logging.Base(), cfg, &httpTestPeerSource{}, new(mockedLedger), &mockedAuthenticator{errorRound: int(0 + 1)}, nil, nil)
	ps = createPeerSelector(s.net, s.cfg, true)
	require.Equal(t, 3, len(ps.peerClasses))
	require.Equal(t, peerRankInitialFirstPriority, ps.peerClasses[0].initialRank)
	require.Equal(t, peerRankInitialSecondPriority, ps.peerClasses[1].initialRank)
	require.Equal(t, peerRankInitialThirdPriority, ps.peerClasses[2].initialRank)

	require.Equal(t, network.PeersPhonebookArchivers, ps.peerClasses[0].peerClass)
	require.Equal(t, network.PeersConnectedOut, ps.peerClasses[1].peerClass)
	require.Equal(t, network.PeersPhonebookRelays, ps.peerClasses[2].peerClass)

	// cfg.EnableCatchupFromArchiveServers = true;  cfg.NetAddress != ""; pipelineFetch = false
	cfg.EnableCatchupFromArchiveServers = true
	cfg.NetAddress = "someAddress"
	s = MakeService(logging.Base(), cfg, &httpTestPeerSource{}, new(mockedLedger), &mockedAuthenticator{errorRound: int(0 + 1)}, nil, nil)
	ps = createPeerSelector(s.net, s.cfg, false)

	require.Equal(t, 4, len(ps.peerClasses))
	require.Equal(t, peerRankInitialFirstPriority, ps.peerClasses[0].initialRank)
	require.Equal(t, peerRankInitialSecondPriority, ps.peerClasses[1].initialRank)
	require.Equal(t, peerRankInitialThirdPriority, ps.peerClasses[2].initialRank)
	require.Equal(t, peerRankInitialFourthPriority, ps.peerClasses[3].initialRank)

	require.Equal(t, network.PeersConnectedOut, ps.peerClasses[0].peerClass)
	require.Equal(t, network.PeersConnectedIn, ps.peerClasses[1].peerClass)
	require.Equal(t, network.PeersPhonebookRelays, ps.peerClasses[2].peerClass)
	require.Equal(t, network.PeersPhonebookArchivers, ps.peerClasses[3].peerClass)

	// cfg.EnableCatchupFromArchiveServers = true; cfg.NetAddress == ""; pipelineFetch = false
	cfg.EnableCatchupFromArchiveServers = true
	cfg.NetAddress = ""
	s = MakeService(logging.Base(), cfg, &httpTestPeerSource{}, new(mockedLedger), &mockedAuthenticator{errorRound: int(0 + 1)}, nil, nil)
	ps = createPeerSelector(s.net, s.cfg, false)

	require.Equal(t, 3, len(ps.peerClasses))
	require.Equal(t, peerRankInitialFirstPriority, ps.peerClasses[0].initialRank)
	require.Equal(t, peerRankInitialSecondPriority, ps.peerClasses[1].initialRank)
	require.Equal(t, peerRankInitialThirdPriority, ps.peerClasses[2].initialRank)

	require.Equal(t, network.PeersConnectedOut, ps.peerClasses[0].peerClass)
	require.Equal(t, network.PeersPhonebookRelays, ps.peerClasses[1].peerClass)
	require.Equal(t, network.PeersPhonebookArchivers, ps.peerClasses[2].peerClass)

	// cfg.EnableCatchupFromArchiveServers = false; cfg.NetAddress != ""; pipelineFetch = true
	cfg.EnableCatchupFromArchiveServers = false
	cfg.NetAddress = "someAddress"
	s = MakeService(logging.Base(), cfg, &httpTestPeerSource{}, new(mockedLedger), &mockedAuthenticator{errorRound: int(0 + 1)}, nil, nil)
	ps = createPeerSelector(s.net, s.cfg, true)

	require.Equal(t, 3, len(ps.peerClasses))
	require.Equal(t, peerRankInitialFirstPriority, ps.peerClasses[0].initialRank)
	require.Equal(t, peerRankInitialSecondPriority, ps.peerClasses[1].initialRank)
	require.Equal(t, peerRankInitialThirdPriority, ps.peerClasses[2].initialRank)

	require.Equal(t, network.PeersConnectedOut, ps.peerClasses[0].peerClass)
	require.Equal(t, network.PeersPhonebookRelays, ps.peerClasses[1].peerClass)
	require.Equal(t, network.PeersConnectedIn, ps.peerClasses[2].peerClass)

	// cfg.EnableCatchupFromArchiveServers = false; cfg.NetAddress == ""; pipelineFetch = true
	cfg.EnableCatchupFromArchiveServers = false
	cfg.NetAddress = ""
	s = MakeService(logging.Base(), cfg, &httpTestPeerSource{}, new(mockedLedger), &mockedAuthenticator{errorRound: int(0 + 1)}, nil, nil)
	ps = createPeerSelector(s.net, s.cfg, true)

	require.Equal(t, 2, len(ps.peerClasses))
	require.Equal(t, peerRankInitialFirstPriority, ps.peerClasses[0].initialRank)
	require.Equal(t, peerRankInitialSecondPriority, ps.peerClasses[1].initialRank)

	require.Equal(t, network.PeersConnectedOut, ps.peerClasses[0].peerClass)
	require.Equal(t, network.PeersPhonebookRelays, ps.peerClasses[1].peerClass)

	// cfg.EnableCatchupFromArchiveServers = false; cfg.NetAddress != ""; pipelineFetch = false
	cfg.EnableCatchupFromArchiveServers = false
	cfg.NetAddress = "someAddress"
	s = MakeService(logging.Base(), cfg, &httpTestPeerSource{}, new(mockedLedger), &mockedAuthenticator{errorRound: int(0 + 1)}, nil, nil)
	ps = createPeerSelector(s.net, s.cfg, false)

	require.Equal(t, 3, len(ps.peerClasses))
	require.Equal(t, peerRankInitialFirstPriority, ps.peerClasses[0].initialRank)
	require.Equal(t, peerRankInitialSecondPriority, ps.peerClasses[1].initialRank)
	require.Equal(t, peerRankInitialThirdPriority, ps.peerClasses[2].initialRank)

	require.Equal(t, network.PeersConnectedOut, ps.peerClasses[0].peerClass)
	require.Equal(t, network.PeersConnectedIn, ps.peerClasses[1].peerClass)
	require.Equal(t, network.PeersPhonebookRelays, ps.peerClasses[2].peerClass)

	// cfg.EnableCatchupFromArchiveServers = false; cfg.NetAddress == ""; pipelineFetch = false
	cfg.EnableCatchupFromArchiveServers = false
	cfg.NetAddress = ""
	s = MakeService(logging.Base(), cfg, &httpTestPeerSource{}, new(mockedLedger), &mockedAuthenticator{errorRound: int(0 + 1)}, nil, nil)
	ps = createPeerSelector(s.net, s.cfg, false)

	require.Equal(t, 2, len(ps.peerClasses))
	require.Equal(t, peerRankInitialFirstPriority, ps.peerClasses[0].initialRank)
	require.Equal(t, peerRankInitialSecondPriority, ps.peerClasses[1].initialRank)

	require.Equal(t, network.PeersConnectedOut, ps.peerClasses[0].peerClass)
	require.Equal(t, network.PeersPhonebookRelays, ps.peerClasses[1].peerClass)
}

func TestServiceStartStop(t *testing.T) {
	partitiontest.PartitionTest(t)

	cfg := defaultConfig
	ledger := new(mockedLedger)
	ledger.blocks = append(ledger.blocks, bookkeeping.Block{})
	s := MakeService(logging.Base(), cfg, &httpTestPeerSource{}, ledger, &mockedAuthenticator{errorRound: int(0 + 1)}, nil, nil)
	s.Start()
	s.Stop()
	_, ok := <-s.done
	require.False(t, ok)
}

func TestSynchronizingTime(t *testing.T) {
	partitiontest.PartitionTest(t)

	cfg := defaultConfig
	ledger := new(mockedLedger)
	ledger.blocks = append(ledger.blocks, bookkeeping.Block{})
	s := MakeService(logging.Base(), cfg, &httpTestPeerSource{}, ledger, &mockedAuthenticator{errorRound: int(0 + 1)}, nil, nil)

	require.Equal(t, time.Duration(0), s.SynchronizingTime())
	atomic.StoreInt64(&s.syncStartNS, 1000000)
	require.NotEqual(t, time.Duration(0), s.SynchronizingTime())
}

func TestDownloadBlocksToSupportStateProofs(t *testing.T) {
	partitiontest.PartitionTest(t)

	// make sure we download enough blocks to verify state proof 512
	topBlk := bookkeeping.Block{}
	topBlk.BlockHeader.Round = 1500
	topBlk.BlockHeader.CurrentProtocol = protocol.ConsensusCurrentVersion
	trackingData := bookkeeping.StateProofTrackingData{StateProofNextRound: 512}
	topBlk.BlockHeader.StateProofTracking = make(map[protocol.StateProofType]bookkeeping.StateProofTrackingData)
	topBlk.BlockHeader.StateProofTracking[protocol.StateProofBasic] = trackingData

	lookback := lookbackForStateproofsSupport(&topBlk)
	oldestRound := topBlk.BlockHeader.Round.SubSaturate(basics.Round(lookback))
	assert.Equal(t, uint64(oldestRound), 512-config.Consensus[protocol.ConsensusFuture].StateProofInterval-config.Consensus[protocol.ConsensusFuture].StateProofVotersLookback)

	// the network has made progress and now it is on round 8000. in this case we would not download blocks to cover 512.
	// instead, we will download blocks to confirm only the recovery period lookback.
	topBlk = bookkeeping.Block{}
	topBlk.BlockHeader.Round = 8000
	topBlk.BlockHeader.CurrentProtocol = protocol.ConsensusCurrentVersion
	trackingData = bookkeeping.StateProofTrackingData{StateProofNextRound: 512}
	topBlk.BlockHeader.StateProofTracking = make(map[protocol.StateProofType]bookkeeping.StateProofTrackingData)
	topBlk.BlockHeader.StateProofTracking[protocol.StateProofBasic] = trackingData

	lookback = lookbackForStateproofsSupport(&topBlk)
	oldestRound = topBlk.BlockHeader.Round.SubSaturate(basics.Round(lookback))

	lowestRoundToRetain := 8000 - (8000 % config.Consensus[protocol.ConsensusCurrentVersion].StateProofInterval) -
		config.Consensus[protocol.ConsensusCurrentVersion].StateProofInterval*(config.Consensus[protocol.ConsensusCurrentVersion].StateProofMaxRecoveryIntervals+1) - config.Consensus[protocol.ConsensusFuture].StateProofVotersLookback

	assert.Equal(t, uint64(oldestRound), lowestRoundToRetain)

	topBlk = bookkeeping.Block{}
	topBlk.BlockHeader.Round = 8000
	topBlk.BlockHeader.CurrentProtocol = protocol.ConsensusV32
	lookback = lookbackForStateproofsSupport(&topBlk)
	assert.Equal(t, uint64(0), lookback)
}<|MERGE_RESOLUTION|>--- conflicted
+++ resolved
@@ -233,11 +233,7 @@
 	// wait until the catchup is done. Since we've might have missed the sleep window, we need to wait
 	// until the synchronization is complete.
 	waitStart := time.Now()
-<<<<<<< HEAD
-	for time.Now().Sub(waitStart) < 2*s.deadlineTimeout {
-=======
 	for time.Since(waitStart) < 2*s.deadlineTimeout {
->>>>>>> 7e29b90e
 		if remote.LastRound() == local.LastRound() {
 			break
 		}
