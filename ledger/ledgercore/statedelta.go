// Copyright (C) 2019-2022 Algorand, Inc.
// This file is part of go-algorand
//
// go-algorand is free software: you can redistribute it and/or modify
// it under the terms of the GNU Affero General Public License as
// published by the Free Software Foundation, either version 3 of the
// License, or (at your option) any later version.
//
// go-algorand is distributed in the hope that it will be useful,
// but WITHOUT ANY WARRANTY; without even the implied warranty of
// MERCHANTABILITY or FITNESS FOR A PARTICULAR PURPOSE.  See the
// GNU Affero General Public License for more details.
//
// You should have received a copy of the GNU Affero General Public License
// along with go-algorand.  If not, see <https://www.gnu.org/licenses/>.

package ledgercore

import (
	"fmt"

	"github.com/algorand/go-algorand/data/basics"
	"github.com/algorand/go-algorand/data/bookkeeping"
	"github.com/algorand/go-algorand/data/transactions"
)

const (
	accountArrayEntrySize                 = uint64(232) // Measured by BenchmarkBalanceRecord
	accountMapCacheEntrySize              = uint64(64)  // Measured by BenchmarkAcctCache
	txleasesEntrySize                     = uint64(112) // Measured by BenchmarkTxLeases
	creatablesEntrySize                   = uint64(100) // Measured by BenchmarkCreatables
	stateDeltaTargetOptimizationThreshold = uint64(50000000)
)

// ModifiedCreatable defines the changes to a single single creatable state
type ModifiedCreatable struct {
	// Type of the creatable: app or asset
	Ctype basics.CreatableType

	// Created if true, deleted if false
	Created bool

	// creator of the app/asset
	Creator basics.Address

	// Keeps track of how many times this app/asset appears in
	// accountUpdates.creatableDeltas
	Ndeltas int
}

// AccountAsset is used as a map key.
type AccountAsset struct {
	Address basics.Address
	Asset   basics.AssetIndex
}

// AccountApp is used as a map key.
type AccountApp struct {
	Address basics.Address
	App     basics.AppIndex
}

// A Txlease is a transaction (sender, lease) pair which uniquely specifies a
// transaction lease.
type Txlease struct {
	Sender basics.Address
	Lease  [32]byte
}

// IncludedTransactions defines the transactions included in a block, their index and last valid round.
type IncludedTransactions struct {
	LastValid basics.Round
	Intra     uint64 // the index of the transaction in the block
}

// StateDelta describes the delta between a given round to the previous round
type StateDelta struct {
	// modified new accounts
	Accts AccountDeltas

	// new Txids for the txtail and TxnCounter, mapped to txn.LastValid
	Txids map[transactions.Txid]IncludedTransactions

	// new txleases for the txtail mapped to expiration
	Txleases map[Txlease]basics.Round

	// new creatables creator lookup table
	Creatables map[basics.CreatableIndex]ModifiedCreatable

	// new block header; read-only
	Hdr *bookkeeping.BlockHeader

	// next round for which we expect a state proof.
	// zero if no state proof is expected.
	StateProofNext basics.Round

	// previous block timestamp
	PrevTimestamp int64

	// initial hint for allocating data structures for StateDelta
	initialTransactionsCount int

	// The account totals reflecting the changes in this StateDelta object.
	Totals AccountTotals
}

// BalanceRecord is similar to basics.BalanceRecord but with decoupled base and voting data
type BalanceRecord struct {
	Addr basics.Address
	AccountData
}

// AssetHoldingDelta records a changed AssetHolding, and whether it was deleted
type AssetHoldingDelta struct {
	Holding *basics.AssetHolding
	Deleted bool
}

// AssetParamsDelta tracks a changed AssetParams, and whether it was deleted
type AssetParamsDelta struct {
	Params  *basics.AssetParams
	Deleted bool
}

// AppLocalStateDelta tracks a changed AppLocalState, and whether it was deleted
type AppLocalStateDelta struct {
	LocalState *basics.AppLocalState
	Deleted    bool
}

// AppParamsDelta tracks a changed AppParams, and whether it was deleted
type AppParamsDelta struct {
	Params  *basics.AppParams
	Deleted bool
}

// AppResourceRecord represents AppParams and AppLocalState in deltas
type AppResourceRecord struct {
	Aidx   basics.AppIndex
	Addr   basics.Address
	Params AppParamsDelta
	State  AppLocalStateDelta
}

// AssetResourceRecord represents AssetParams and AssetHolding in deltas
type AssetResourceRecord struct {
	Aidx    basics.AssetIndex
	Addr    basics.Address
	Params  AssetParamsDelta
	Holding AssetHoldingDelta
}

// AccountDeltas stores ordered accounts and allows fast lookup by address
// One key design aspect here was to ensure that we're able to access the written
// deltas in a deterministic order, while maintaining O(1) lookup. In order to
// do that, each of the arrays here is constructed as a pair of (slice, map).
// The map would point the address/address+creatable id onto the index of the
// element within the slice.
type AccountDeltas struct {
	// Actual data. If an account is deleted, `Accts` contains the BalanceRecord
	// with an empty `AccountData` and a populated `Addr`.
	Accts []BalanceRecord
	// cache for addr to deltas index resolution
	acctsCache map[basics.Address]int

	// AppResources deltas. If app params or local state is deleted, there is a nil value in AppResources.Params or AppResources.State and Deleted flag set
	AppResources []AppResourceRecord
	// caches for {addr, app id} to app params delta resolution
	appResourcesCache map[AccountApp]int

	AssetResources      []AssetResourceRecord
	assetResourcesCache map[AccountAsset]int
}

// MakeStateDelta creates a new instance of StateDelta.
// hint is amount of transactions for evaluation, 2 * hint is for sender and receiver balance records.
// This does not play well for AssetConfig and ApplicationCall transactions on scale
func MakeStateDelta(hdr *bookkeeping.BlockHeader, prevTimestamp int64, hint int, stateProofNext basics.Round) StateDelta {
	return StateDelta{
		Accts:    MakeAccountDeltas(hint),
		Txids:    make(map[transactions.Txid]IncludedTransactions, hint),
		Txleases: make(map[Txlease]basics.Round),
		// asset or application creation are considered as rare events so do not pre-allocate space for them
		Creatables:               make(map[basics.CreatableIndex]ModifiedCreatable),
		Hdr:                      hdr,
		StateProofNext:           stateProofNext,
		PrevTimestamp:            prevTimestamp,
		initialTransactionsCount: hint,
	}
}

// MakeAccountDeltas creates account delta
func MakeAccountDeltas(hint int) AccountDeltas {
	return AccountDeltas{
		Accts:      make([]BalanceRecord, 0, hint*2),
		acctsCache: make(map[basics.Address]int, hint*2),

		appResourcesCache:   make(map[AccountApp]int),
		assetResourcesCache: make(map[AccountAsset]int),
	}
}

// GetData lookups AccountData by address
func (ad AccountDeltas) GetData(addr basics.Address) (AccountData, bool) {
	idx, ok := ad.acctsCache[addr]
	if !ok {
		return AccountData{}, false
	}
	return ad.Accts[idx].AccountData, true
}

// GetAppParams returns app params delta value
func (ad AccountDeltas) GetAppParams(addr basics.Address, aidx basics.AppIndex) (AppParamsDelta, bool) {
	if idx, ok := ad.appResourcesCache[AccountApp{addr, aidx}]; ok {
		result := ad.AppResources[idx].Params
		return result, result.Deleted || result.Params != nil
	}
	return AppParamsDelta{}, false
}

// GetAssetParams returns asset params delta value
func (ad AccountDeltas) GetAssetParams(addr basics.Address, aidx basics.AssetIndex) (AssetParamsDelta, bool) {
	if idx, ok := ad.assetResourcesCache[AccountAsset{addr, aidx}]; ok {
		result := ad.AssetResources[idx].Params
		return result, result.Deleted || result.Params != nil
	}
	return AssetParamsDelta{}, false
}

// GetAppLocalState returns app local state delta value
func (ad AccountDeltas) GetAppLocalState(addr basics.Address, aidx basics.AppIndex) (AppLocalStateDelta, bool) {
	if idx, ok := ad.appResourcesCache[AccountApp{addr, aidx}]; ok {
		result := ad.AppResources[idx].State
		return result, result.Deleted || result.LocalState != nil
	}
	return AppLocalStateDelta{}, false
}

// GetAssetHolding returns asset holding delta value
func (ad AccountDeltas) GetAssetHolding(addr basics.Address, aidx basics.AssetIndex) (AssetHoldingDelta, bool) {
	if idx, ok := ad.assetResourcesCache[AccountAsset{addr, aidx}]; ok {
		result := ad.AssetResources[idx].Holding
		return result, result.Deleted || result.Holding != nil
	}
	return AssetHoldingDelta{}, false
}

// ModifiedAccounts returns list of addresses of modified accounts
func (ad AccountDeltas) ModifiedAccounts() []basics.Address {
	result := make([]basics.Address, len(ad.Accts))
	for i := 0; i < len(ad.Accts); i++ {
		result[i] = ad.Accts[i].Addr
	}

	// consistency check: ensure all addresses for deleted params/holdings/states are also in base accounts
	// it is nice to check created params/holdings/states but we lack of such info here
	for aapp, idx := range ad.appResourcesCache {
		if ad.AppResources[idx].Params.Deleted {
			if _, ok := ad.acctsCache[aapp.Address]; !ok {
				panic(fmt.Sprintf("account app param delta: addr %s not in base account", aapp.Address))
			}
		}
		if ad.AppResources[idx].State.Deleted {
			if _, ok := ad.acctsCache[aapp.Address]; !ok {
				panic(fmt.Sprintf("account app state delta: addr %s not in base account", aapp.Address))
			}
		}
	}
	for aapp, idx := range ad.assetResourcesCache {
		if ad.AssetResources[idx].Params.Deleted {
			if _, ok := ad.acctsCache[aapp.Address]; !ok {
				panic(fmt.Sprintf("account asset param delta: addr %s not in base account", aapp.Address))
			}
		}
		if ad.AssetResources[idx].Holding.Deleted {
			if _, ok := ad.acctsCache[aapp.Address]; !ok {
				panic(fmt.Sprintf("account asset holding delta: addr %s not in base account", aapp.Address))
			}
		}
	}

	return result
}

// MergeAccounts applies other accounts into this StateDelta accounts
func (ad *AccountDeltas) MergeAccounts(other AccountDeltas) {
	for new := range other.Accts {
		addr := other.Accts[new].Addr
		acct := other.Accts[new].AccountData
		ad.Upsert(addr, acct)
	}

	for aapp, idx := range other.appResourcesCache {
		params := other.AppResources[idx].Params
		state := other.AppResources[idx].State
		ad.UpsertAppResource(aapp.Address, aapp.App, params, state)
	}
	for aapp, idx := range other.assetResourcesCache {
		params := other.AssetResources[idx].Params
		holding := other.AssetResources[idx].Holding
		ad.UpsertAssetResource(aapp.Address, aapp.Asset, params, holding)
	}
}

// GetResource looks up a pair of app or asset resources, given its index and type.
func (ad AccountDeltas) GetResource(addr basics.Address, aidx basics.CreatableIndex, ctype basics.CreatableType) (ret AccountResource, ok bool) {
	switch ctype {
	case basics.AssetCreatable:
		aa := AccountAsset{addr, basics.AssetIndex(aidx)}
		idx, ok := ad.assetResourcesCache[aa]
		if ok {
			ret.AssetParams = ad.AssetResources[idx].Params.Params
			ret.AssetHolding = ad.AssetResources[idx].Holding.Holding
		}
		return ret, ok
	case basics.AppCreatable:
		aa := AccountApp{addr, basics.AppIndex(aidx)}
		idx, ok := ad.appResourcesCache[aa]
		if ok {
			ret.AppParams = ad.AppResources[idx].Params.Params
			ret.AppLocalState = ad.AppResources[idx].State.LocalState
		}
		return ret, ok
	}
	return ret, false
}

// Len returns number of stored accounts
func (ad *AccountDeltas) Len() int {
	return len(ad.Accts)
}

// GetByIdx returns address and AccountData
// It does NOT check boundaries.
func (ad *AccountDeltas) GetByIdx(i int) (basics.Address, AccountData) {
	return ad.Accts[i].Addr, ad.Accts[i].AccountData
}

// Upsert adds ledgercore.AccountData into deltas
func (ad *AccountDeltas) Upsert(addr basics.Address, data AccountData) {
	if idx, exist := ad.acctsCache[addr]; exist { // nil map lookup is OK
		ad.Accts[idx] = BalanceRecord{Addr: addr, AccountData: data}
		return
	}

	last := len(ad.Accts)
	ad.Accts = append(ad.Accts, BalanceRecord{Addr: addr, AccountData: data})

	if ad.acctsCache == nil {
		ad.acctsCache = make(map[basics.Address]int)
	}
	ad.acctsCache[addr] = last
}

// UpsertAppResource adds AppParams and AppLocalState delta
func (ad *AccountDeltas) UpsertAppResource(addr basics.Address, aidx basics.AppIndex, params AppParamsDelta, state AppLocalStateDelta) {
	key := AccountApp{addr, aidx}
	value := AppResourceRecord{aidx, addr, params, state}
	if idx, exist := ad.appResourcesCache[key]; exist {
		ad.AppResources[idx] = value
		return
	}

	last := len(ad.AppResources)
	ad.AppResources = append(ad.AppResources, value)

	if ad.appResourcesCache == nil {
		ad.appResourcesCache = make(map[AccountApp]int)
	}
	ad.appResourcesCache[key] = last
}

// UpsertAssetResource adds AssetParams and AssetHolding delta
func (ad *AccountDeltas) UpsertAssetResource(addr basics.Address, aidx basics.AssetIndex, params AssetParamsDelta, holding AssetHoldingDelta) {
	key := AccountAsset{addr, aidx}
	value := AssetResourceRecord{aidx, addr, params, holding}
	if idx, exist := ad.assetResourcesCache[key]; exist {
		ad.AssetResources[idx] = value
		return
	}

	last := len(ad.AssetResources)
	ad.AssetResources = append(ad.AssetResources, value)

	if ad.assetResourcesCache == nil {
		ad.assetResourcesCache = make(map[AccountAsset]int)
	}
	ad.assetResourcesCache[key] = last
}

// OptimizeAllocatedMemory by reallocating maps to needed capacity
// For each data structure, reallocate if it would save us at least 50MB aggregate
// If provided maxBalLookback or maxTxnLife are zero, dependent optimizations will not occur.
func (sd *StateDelta) OptimizeAllocatedMemory(maxBalLookback uint64) {
	// Accts takes up 232 bytes per entry, and is saved for 320 rounds
	if uint64(cap(sd.Accts.Accts)-len(sd.Accts.Accts))*accountArrayEntrySize*maxBalLookback > stateDeltaTargetOptimizationThreshold {
		accts := make([]BalanceRecord, len(sd.Accts.Accts))
		copy(accts, sd.Accts.Accts)
		sd.Accts.Accts = accts
	}

	// acctsCache takes up 64 bytes per entry, and is saved for 320 rounds
	// realloc if original allocation capacity greater than length of data, and space difference is significant
	if 2*sd.initialTransactionsCount > len(sd.Accts.acctsCache) &&
		uint64(2*sd.initialTransactionsCount-len(sd.Accts.acctsCache))*accountMapCacheEntrySize*maxBalLookback > stateDeltaTargetOptimizationThreshold {
		acctsCache := make(map[basics.Address]int, len(sd.Accts.acctsCache))
		for k, v := range sd.Accts.acctsCache {
			acctsCache[k] = v
		}
		sd.Accts.acctsCache = acctsCache
	}
}

// GetBasicsAccountData returns basics account data for some specific address
// Currently is only used in tests
func (ad AccountDeltas) GetBasicsAccountData(addr basics.Address) (basics.AccountData, bool) {
	idx, ok := ad.acctsCache[addr]
	if !ok {
		return basics.AccountData{}, false
	}

	result := basics.AccountData{}
	acct := ad.Accts[idx].AccountData
	AssignAccountData(&result, acct)

	if len(ad.appResourcesCache) > 0 {
		result.AppParams = make(map[basics.AppIndex]basics.AppParams)
		result.AppLocalStates = make(map[basics.AppIndex]basics.AppLocalState)
		for aapp, idx := range ad.appResourcesCache {
			rec := ad.AppResources[idx]
			if aapp.Address == addr {
				if !rec.Params.Deleted && rec.Params.Params != nil {
					result.AppParams[aapp.App] = *rec.Params.Params
				}
				if !rec.State.Deleted && rec.State.LocalState != nil {
					result.AppLocalStates[aapp.App] = *rec.State.LocalState
				}
			}
		}
		if len(result.AppParams) == 0 {
			result.AppParams = nil
		}
		if len(result.AppLocalStates) == 0 {
			result.AppLocalStates = nil
		}
	}

	if len(ad.assetResourcesCache) > 0 {
		result.AssetParams = make(map[basics.AssetIndex]basics.AssetParams)
		result.Assets = make(map[basics.AssetIndex]basics.AssetHolding)
		for aapp, idx := range ad.assetResourcesCache {
			rec := ad.AssetResources[idx]
			if aapp.Address == addr {
				if !rec.Params.Deleted && rec.Params.Params != nil {
					result.AssetParams[aapp.Asset] = *rec.Params.Params
				}
				if !rec.Holding.Deleted && rec.Holding.Holding != nil {
					result.Assets[aapp.Asset] = *rec.Holding.Holding
				}
			}
		}
		if len(result.AssetParams) == 0 {
			result.AssetParams = nil
		}
		if len(result.Assets) == 0 {
			result.Assets = nil
		}
	}

	return result, true
}

// ToModifiedCreatables is only used in tests, to create a map of ModifiedCreatable.
func (ad AccountDeltas) ToModifiedCreatables(seen map[basics.CreatableIndex]struct{}) map[basics.CreatableIndex]ModifiedCreatable {
	result := make(map[basics.CreatableIndex]ModifiedCreatable, len(ad.AppResources)+len(ad.AssetResources))
	for aapp, idx := range ad.appResourcesCache {
		rec := ad.AppResources[idx]
		if rec.Params.Deleted {
			result[basics.CreatableIndex(rec.Aidx)] = ModifiedCreatable{
				Ctype:   basics.AppCreatable,
				Created: false,
				Creator: aapp.Address,
			}
		} else if rec.Params.Params != nil {
			if _, ok := seen[basics.CreatableIndex(rec.Aidx)]; !ok {
				result[basics.CreatableIndex(rec.Aidx)] = ModifiedCreatable{
					Ctype:   basics.AppCreatable,
					Created: true,
					Creator: aapp.Address,
				}
			}
		}
	}

	for aapp, idx := range ad.assetResourcesCache {
		rec := ad.AssetResources[idx]
		if rec.Params.Deleted {
			result[basics.CreatableIndex(rec.Aidx)] = ModifiedCreatable{
				Ctype:   basics.AssetCreatable,
				Created: false,
				Creator: aapp.Address,
			}
		} else if rec.Params.Params != nil {
			if _, ok := seen[basics.CreatableIndex(rec.Aidx)]; !ok {
				result[basics.CreatableIndex(rec.Aidx)] = ModifiedCreatable{
					Ctype:   basics.AssetCreatable,
					Created: true,
					Creator: aapp.Address,
				}
			}
		}
	}

	return result
}

// AccumulateDeltas adds delta into base accounts map in-place
func AccumulateDeltas(base map[basics.Address]basics.AccountData, deltas AccountDeltas) map[basics.Address]basics.AccountData {
	for i := 0; i < deltas.Len(); i++ {
		addr, _ := deltas.GetByIdx(i)
		if acct, ok := deltas.GetData(addr); ok {
			var ad basics.AccountData
			AssignAccountData(&ad, acct)
			base[addr] = ad
		}
	}

	for aapp, idx := range deltas.appResourcesCache {
		ad := base[aapp.Address]
		acct, ok := deltas.GetData(aapp.Address)
		if !ok || (acct.TotalAppParams == 0 && acct.TotalAppLocalStates == 0) {
			continue
		}
		if ad.AppParams == nil {
			ad.AppParams = make(map[basics.AppIndex]basics.AppParams, acct.TotalAppParams)
		}
		if ad.AppLocalStates == nil {
			ad.AppLocalStates = make(map[basics.AppIndex]basics.AppLocalState, acct.TotalAppLocalStates)
		}
		rec := deltas.AppResources[idx]
		if rec.Params.Deleted {
			delete(ad.AppParams, aapp.App)
		} else if rec.Params.Params != nil {
			ad.AppParams[aapp.App] = *rec.Params.Params
		}
		if rec.State.Deleted {
			delete(ad.AppLocalStates, aapp.App)
		} else if rec.State.LocalState != nil {
			ad.AppLocalStates[aapp.App] = *rec.State.LocalState
		}
		base[aapp.Address] = ad
	}

	for aapp, idx := range deltas.assetResourcesCache {
		ad := base[aapp.Address]
		acct, ok := deltas.GetData(aapp.Address)
		if !ok || (acct.TotalAssetParams == 0 && acct.TotalAssets == 0) {
			continue
		}
		if ad.AssetParams == nil {
			ad.AssetParams = make(map[basics.AssetIndex]basics.AssetParams, acct.TotalAssetParams)
		}
		if ad.Assets == nil {
			ad.Assets = make(map[basics.AssetIndex]basics.AssetHolding, acct.TotalAssets)
		}
		rec := deltas.AssetResources[idx]
		if rec.Params.Deleted {
			delete(ad.AssetParams, aapp.Asset)
		} else if rec.Params.Params != nil {
			ad.AssetParams[aapp.Asset] = *rec.Params.Params
		}
		if rec.Holding.Deleted {
			delete(ad.Assets, aapp.Asset)
		} else if rec.Holding.Holding != nil {
			ad.Assets[aapp.Asset] = *rec.Holding.Holding
		}
		base[aapp.Address] = ad
	}

	for addr, ad := range base {
		if len(ad.AppParams) == 0 {
			ad.AppParams = nil
		}
		if len(ad.AppLocalStates) == 0 {
			ad.AppLocalStates = nil
		}
		if len(ad.AssetParams) == 0 {
			ad.AssetParams = nil
		}
		if len(ad.Assets) == 0 {
			ad.Assets = nil
		}

		base[addr] = ad
	}

	return base
}

// ApplyToBasicsAccountData applies partial delta from "ad" to a full account data "prev" and returns a deep copy
func (ad AccountDeltas) ApplyToBasicsAccountData(addr basics.Address, prev basics.AccountData) (result basics.AccountData) {
	// set the base part of account data (balance, status, voting data...)
	acct, ok := ad.GetData(addr)
	if !ok {
		return prev
	}

	AssignAccountData(&result, acct)

	if acct.TotalAppParams > 0 || prev.AppParams != nil {
		result.AppParams = make(map[basics.AppIndex]basics.AppParams)
		for aidx, params := range prev.AppParams {
			result.AppParams[aidx] = params
		}
		for aapp, idx := range ad.appResourcesCache {
			if aapp.Address == addr {
				rec := ad.AppResources[idx]
				if rec.Params.Deleted {
					delete(result.AppParams, aapp.App)
				} else if rec.Params.Params != nil {
					result.AppParams[aapp.App] = *rec.Params.Params
				}
			}
		}
		if len(result.AppParams) == 0 {
			result.AppParams = nil
		}
	}

	if acct.TotalAppLocalStates > 0 || prev.AppLocalStates != nil {
		result.AppLocalStates = make(map[basics.AppIndex]basics.AppLocalState)
		for aidx, state := range prev.AppLocalStates {
			result.AppLocalStates[aidx] = state
		}
		for aapp, idx := range ad.appResourcesCache {
			if aapp.Address == addr {
				rec := ad.AppResources[idx]
				if rec.State.Deleted {
					delete(result.AppLocalStates, aapp.App)
				} else if rec.State.LocalState != nil {
					result.AppLocalStates[aapp.App] = *rec.State.LocalState
				}
			}
		}
		if len(result.AppLocalStates) == 0 {
			result.AppLocalStates = nil
		}
	}

	if acct.TotalAssetParams > 0 || prev.AssetParams != nil {
		result.AssetParams = make(map[basics.AssetIndex]basics.AssetParams)
		for aidx, params := range prev.AssetParams {
			result.AssetParams[aidx] = params
		}
		for aapp, idx := range ad.assetResourcesCache {
			if aapp.Address == addr {
				rec := ad.AssetResources[idx]
				if rec.Params.Deleted {
					delete(result.AssetParams, aapp.Asset)
				} else if rec.Params.Params != nil {
					result.AssetParams[aapp.Asset] = *rec.Params.Params
				}
			}
		}
		if len(result.AssetParams) == 0 {
			result.AssetParams = nil
		}
	}

	if acct.TotalAssets > 0 || prev.Assets != nil {
		result.Assets = make(map[basics.AssetIndex]basics.AssetHolding)
		for aidx, params := range prev.Assets {
			result.Assets[aidx] = params
		}
		for aapp, idx := range ad.assetResourcesCache {
			if aapp.Address == addr {
				rec := ad.AssetResources[idx]
				if rec.Holding.Deleted {
					delete(result.Assets, aapp.Asset)
				} else if rec.Holding.Holding != nil {
					result.Assets[aapp.Asset] = *rec.Holding.Holding
				}
			}
		}
		if len(result.Assets) == 0 {
			result.Assets = nil
		}
	}

	return result
}

// GetAllAppResources returns all AppResourceRecords
func (ad *AccountDeltas) GetAllAppResources() []AppResourceRecord {
	return ad.AppResources
}

// GetAllAssetResources returns all AssetResourceRecords
func (ad *AccountDeltas) GetAllAssetResources() []AssetResourceRecord {
<<<<<<< HEAD
	return ad.assetResources
}

// GetAllAccounts returns all account NewBalanceRecords
func (ad *AccountDeltas) GetAllAccounts() []NewBalanceRecord {
	return ad.accts
=======
	return ad.AssetResources
>>>>>>> 5e0ea76a
}<|MERGE_RESOLUTION|>--- conflicted
+++ resolved
@@ -697,14 +697,10 @@
 
 // GetAllAssetResources returns all AssetResourceRecords
 func (ad *AccountDeltas) GetAllAssetResources() []AssetResourceRecord {
-<<<<<<< HEAD
-	return ad.assetResources
+	return ad.AssetResources
 }
 
 // GetAllAccounts returns all account NewBalanceRecords
 func (ad *AccountDeltas) GetAllAccounts() []NewBalanceRecord {
 	return ad.accts
-=======
-	return ad.AssetResources
->>>>>>> 5e0ea76a
 }