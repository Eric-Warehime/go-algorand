// Copyright (C) 2019-2022 Algorand, Inc.
// This file is part of go-algorand
//
// go-algorand is free software: you can redistribute it and/or modify
// it under the terms of the GNU Affero General Public License as
// published by the Free Software Foundation, either version 3 of the
// License, or (at your option) any later version.
//
// go-algorand is distributed in the hope that it will be useful,
// but WITHOUT ANY WARRANTY; without even the implied warranty of
// MERCHANTABILITY or FITNESS FOR A PARTICULAR PURPOSE.  See the
// GNU Affero General Public License for more details.
//
// You should have received a copy of the GNU Affero General Public License
// along with go-algorand.  If not, see <https://www.gnu.org/licenses/>.

package ledger

import (
	"bytes"
	"context"
	"database/sql"
	"errors"
	"fmt"
	"os"
	"runtime"
	"strings"
	"sync"
	"testing"
	"time"

	"github.com/stretchr/testify/require"

	"github.com/algorand/go-algorand/config"
	"github.com/algorand/go-algorand/crypto"
	"github.com/algorand/go-algorand/data/basics"
	"github.com/algorand/go-algorand/data/bookkeeping"
	"github.com/algorand/go-algorand/data/transactions/logic"
	"github.com/algorand/go-algorand/ledger/internal"
	"github.com/algorand/go-algorand/ledger/ledgercore"
	ledgertesting "github.com/algorand/go-algorand/ledger/testing"
	"github.com/algorand/go-algorand/logging"
	"github.com/algorand/go-algorand/protocol"
	"github.com/algorand/go-algorand/test/partitiontest"
	"github.com/algorand/go-algorand/util/db"
)

var testPoolAddr = basics.Address{0xff, 0xff, 0xff, 0xff, 0xff, 0xff, 0xff, 0xff, 0xff, 0xff, 0xff, 0xff, 0xff, 0xff, 0xff, 0xff, 0xff, 0xff, 0xff, 0xff, 0xff, 0xff, 0xff, 0xff, 0xff, 0xff, 0xff, 0xff, 0xff, 0xff, 0xff, 0xff}
var testSinkAddr = basics.Address{0x2c, 0x2a, 0x6c, 0xe9, 0xa9, 0xa7, 0xc2, 0x8c, 0x22, 0x95, 0xfd, 0x32, 0x4f, 0x77, 0xa5, 0x4, 0x8b, 0x42, 0xc2, 0xb7, 0xa8, 0x54, 0x84, 0xb6, 0x80, 0xb1, 0xe1, 0x3d, 0x59, 0x9b, 0xeb, 0x36}

type mockLedgerForTracker struct {
	dbs              db.Pair
	blocks           []blockEntry
	deltas           []ledgercore.StateDelta
	log              logging.Logger
	filename         string
	inMemory         bool
	consensusParams  config.ConsensusParams
	consensusVersion protocol.ConsensusVersion
	accts            map[basics.Address]basics.AccountData

	// trackerRegistry manages persistence into DB so we have to have it here even for a single tracker test
	trackers trackerRegistry
}

func accumulateTotals(t testing.TB, consensusVersion protocol.ConsensusVersion, accts []map[basics.Address]ledgercore.AccountData, rewardLevel uint64) (totals ledgercore.AccountTotals) {
	var ot basics.OverflowTracker
	proto := config.Consensus[consensusVersion]
	totals.RewardsLevel = rewardLevel
	for _, ar := range accts {
		for _, data := range ar {
			totals.AddAccount(proto, data, &ot)
		}
	}
	require.False(t, ot.Overflowed)
	return
}

func setupAccts(niter int) []map[basics.Address]basics.AccountData {
	accts := []map[basics.Address]basics.AccountData{ledgertesting.RandomAccounts(niter, true)}
	pooldata := basics.AccountData{}
	pooldata.MicroAlgos.Raw = 100 * 1000 * 1000 * 1000 * 1000
	pooldata.Status = basics.NotParticipating
	accts[0][testPoolAddr] = pooldata

	sinkdata := basics.AccountData{}
	sinkdata.MicroAlgos.Raw = 1000 * 1000 * 1000 * 1000
	sinkdata.Status = basics.NotParticipating
	accts[0][testSinkAddr] = sinkdata

	return accts
}

func makeMockLedgerForTrackerWithLogger(t testing.TB, inMemory bool, initialBlocksCount int, consensusVersion protocol.ConsensusVersion, accts []map[basics.Address]basics.AccountData, l logging.Logger) *mockLedgerForTracker {
	dbs, fileName := dbOpenTest(t, inMemory)
	dbs.Rdb.SetLogger(l)
	dbs.Wdb.SetLogger(l)

	blocks := randomInitChain(consensusVersion, initialBlocksCount)
	deltas := make([]ledgercore.StateDelta, initialBlocksCount)

	newAccts := make([]map[basics.Address]ledgercore.AccountData, len(accts))
	for idx, update := range accts {
		newAcct := make(map[basics.Address]ledgercore.AccountData, len(update))
		for addr, bad := range update {
			newAcct[addr] = ledgercore.ToAccountData(bad)
		}
		newAccts[idx] = newAcct
	}
	totals := accumulateTotals(t, consensusVersion, newAccts, 0)
	for i := range deltas {
		deltas[i] = ledgercore.StateDelta{
			Hdr:    &bookkeeping.BlockHeader{},
			Totals: totals,
		}
	}
	return &mockLedgerForTracker{dbs: dbs, log: l, filename: fileName, inMemory: inMemory, blocks: blocks, deltas: deltas, consensusParams: config.Consensus[consensusVersion], consensusVersion: consensusVersion, accts: accts[0]}

}

func makeMockLedgerForTracker(t testing.TB, inMemory bool, initialBlocksCount int, consensusVersion protocol.ConsensusVersion, accts []map[basics.Address]basics.AccountData) *mockLedgerForTracker {
	dblogger := logging.TestingLog(t)
	dblogger.SetLevel(logging.Info)

	return makeMockLedgerForTrackerWithLogger(t, inMemory, initialBlocksCount, consensusVersion, accts, dblogger)
}

// fork creates another database which has the same content as the current one. Works only for non-memory databases.
func (ml *mockLedgerForTracker) fork(t testing.TB) *mockLedgerForTracker {
	if ml.inMemory {
		return nil
	}
	// create a new random file name.
	fn := fmt.Sprintf("%s.%d", strings.ReplaceAll(t.Name(), "/", "."), crypto.RandUint64())

	dblogger := logging.TestingLog(t)
	dblogger.SetLevel(logging.Info)
	newLedgerTracker := &mockLedgerForTracker{
		inMemory:         false,
		log:              dblogger,
		blocks:           make([]blockEntry, len(ml.blocks)),
		deltas:           make([]ledgercore.StateDelta, len(ml.deltas)),
		accts:            make(map[basics.Address]basics.AccountData),
		filename:         fn,
		consensusParams:  ml.consensusParams,
		consensusVersion: ml.consensusVersion,
	}
	for k, v := range ml.accts {
		newLedgerTracker.accts[k] = v
	}
	copy(newLedgerTracker.blocks, ml.blocks)
	copy(newLedgerTracker.deltas, ml.deltas)

	// calling Vacuum implies flushing the database content to disk..
	ml.dbs.Wdb.Vacuum(context.Background())
	// copy the database files.
	for _, ext := range []string{"", "-shm", "-wal"} {
		bytes, err := os.ReadFile(ml.filename + ext)
		require.NoError(t, err)
		err = os.WriteFile(newLedgerTracker.filename+ext, bytes, 0600)
		require.NoError(t, err)
	}
	dbs, err := db.OpenPair(newLedgerTracker.filename, false)
	require.NoError(t, err)
	dbs.Rdb.SetLogger(dblogger)
	dbs.Wdb.SetLogger(dblogger)

	newLedgerTracker.dbs = dbs
	return newLedgerTracker
}

func (ml *mockLedgerForTracker) Close() {
	ml.trackers.close()

	ml.dbs.Close()
	// delete the database files of non-memory instances.
	if !ml.inMemory {
		os.Remove(ml.filename)
		os.Remove(ml.filename + "-shm")
		os.Remove(ml.filename + "-wal")
	}
}

func (ml *mockLedgerForTracker) Latest() basics.Round {
	return basics.Round(len(ml.blocks)) - 1
}

func (ml *mockLedgerForTracker) addMockBlock(be blockEntry, delta ledgercore.StateDelta) error {
	ml.blocks = append(ml.blocks, be)
	ml.deltas = append(ml.deltas, delta)
	return nil
}

func (ml *mockLedgerForTracker) trackerEvalVerified(blk bookkeeping.Block, accUpdatesLedger internal.LedgerForEvaluator) (ledgercore.StateDelta, error) {
	// support returning the deltas if the client explicitly provided them by calling addMockBlock, otherwise,
	// just return an empty state delta ( since the client clearly didn't care about these )
	if len(ml.deltas) > int(blk.Round()) {
		return ml.deltas[uint64(blk.Round())], nil
	}
	return ledgercore.StateDelta{
		Hdr: &bookkeeping.BlockHeader{},
	}, nil
}

func (ml *mockLedgerForTracker) Block(rnd basics.Round) (bookkeeping.Block, error) {
	if rnd > ml.Latest() {
		return bookkeeping.Block{}, fmt.Errorf("rnd %d out of bounds", rnd)
	}

	return ml.blocks[int(rnd)].block, nil
}

func (ml *mockLedgerForTracker) BlockHdr(rnd basics.Round) (bookkeeping.BlockHeader, error) {
	if rnd > ml.Latest() {
		return bookkeeping.BlockHeader{}, fmt.Errorf("rnd %d out of bounds", rnd)
	}

	return ml.blocks[int(rnd)].block.BlockHeader, nil
}

func (ml *mockLedgerForTracker) trackerDB() db.Pair {
	return ml.dbs
}

func (ml *mockLedgerForTracker) blockDB() db.Pair {
	return db.Pair{}
}

func (ml *mockLedgerForTracker) trackerLog() logging.Logger {
	return ml.log
}

func (ml *mockLedgerForTracker) GenesisHash() crypto.Digest {
	if len(ml.blocks) > 0 {
		return ml.blocks[0].block.GenesisHash()
	}
	return crypto.Digest{}
}

func (ml *mockLedgerForTracker) GenesisProto() config.ConsensusParams {
	return ml.consensusParams
}

func (ml *mockLedgerForTracker) GenesisProtoVersion() protocol.ConsensusVersion {
	return ml.consensusVersion
}

func (ml *mockLedgerForTracker) GenesisAccounts() map[basics.Address]basics.AccountData {
	return ml.accts
}

// this function used to be in acctupdates.go, but we were never using it for production purposes. This
// function has a conceptual flaw in that it attempts to load the entire balances into memory. This might
// not work if we have large number of balances. On these unit testing, however, it's not the case, and it's
// safe to call it.
func (au *accountUpdates) allBalances(rnd basics.Round) (bals map[basics.Address]basics.AccountData, err error) {
	au.accountsMu.RLock()
	defer au.accountsMu.RUnlock()
	offsetLimit, err := au.roundOffset(rnd)

	if err != nil {
		return
	}

	err = au.dbs.Rdb.Atomic(func(ctx context.Context, tx *sql.Tx) error {
		var err0 error
		bals, err0 = accountsAll(tx)
		return err0
	})
	if err != nil {
		return
	}

	for offset := uint64(0); offset < offsetLimit; offset++ {
		deltas := au.deltas[offset]
		bals = ledgercore.AccumulateDeltas(bals, deltas.Accts)
	}
	return
}

func newAcctUpdates(tb testing.TB, l *mockLedgerForTracker, conf config.Local) (*accountUpdates, *onlineAccounts) {
	au := &accountUpdates{}
	au.initialize(conf)
	ao := &onlineAccounts{}
	ao.initialize(conf)

	_, err := trackerDBInitialize(l, false, ".")
	require.NoError(tb, err)

	err = l.trackers.initialize(l, []ledgerTracker{au, ao, &txTail{}}, conf)
	require.NoError(tb, err)
	err = l.trackers.loadFromDisk(l)
	require.NoError(tb, err)

	return au, ao
}

func checkAcctUpdates(t *testing.T, au *accountUpdates, ao *onlineAccounts, base basics.Round, latestRnd basics.Round, accts []map[basics.Address]basics.AccountData, rewards []uint64, proto config.ConsensusParams) {
	latest := au.latest()
	require.Equal(t, latestRnd, latest)

	_, err := ao.onlineTotals(latest + 1)
	require.Error(t, err)

	var validThrough basics.Round
	_, validThrough, err = au.LookupWithoutRewards(latest+1, ledgertesting.RandomAddress())
	require.Error(t, err)
	require.Equal(t, basics.Round(0), validThrough)

	if base > 0 && base >= basics.Round(ao.maxBalLookback()) {
		_, err := ao.onlineTotals(base - basics.Round(ao.maxBalLookback()))
		require.Error(t, err)

		_, validThrough, err = au.LookupWithoutRewards(base-1, ledgertesting.RandomAddress())
		require.Error(t, err)
		require.Equal(t, basics.Round(0), validThrough)
	}

	roundsRanges := []struct {
		start, end basics.Round
	}{}

	// running the checkAcctUpdates on the entire range of base..latestRnd is too slow, and unlikely to help us
	// to trap a regression ( might be a good to find where the regression started ). so, for
	// performance reasons, we're going to run it againt the first and last 5 rounds, plus few rounds
	// in between.
	if latestRnd-base <= 10 {
		roundsRanges = append(roundsRanges, struct{ start, end basics.Round }{base, latestRnd})
	} else {
		roundsRanges = append(roundsRanges, struct{ start, end basics.Round }{base, base + 5})
		roundsRanges = append(roundsRanges, struct{ start, end basics.Round }{latestRnd - 5, latestRnd})
		for i := base + 5; i < latestRnd-5; i += 1 + (latestRnd-base-10)/10 {
			roundsRanges = append(roundsRanges, struct{ start, end basics.Round }{i, i + 1})
		}
	}
	for _, roundRange := range roundsRanges {
		for rnd := roundRange.start; rnd <= roundRange.end; rnd++ {
			var totalOnline, totalOffline, totalNotPart uint64

			for addr, data := range accts[rnd] {
				d, validThrough, err := au.LookupWithoutRewards(rnd, addr)
				require.NoError(t, err)
				require.Equal(t, d, ledgercore.ToAccountData(data))
				require.GreaterOrEqualf(t, uint64(validThrough), uint64(rnd), fmt.Sprintf("validThrough :%v\nrnd :%v\n", validThrough, rnd))
				// TODO: make lookupOnlineAccountData returning extended version of ledgercore.VotingData ?
				od, err := ao.lookupOnlineAccountData(rnd, addr)
				require.NoError(t, err)
				require.Equal(t, od.VoteID, data.VoteID)
				require.Equal(t, od.SelectionID, data.SelectionID)
				require.Equal(t, od.VoteFirstValid, data.VoteFirstValid)
				require.Equal(t, od.VoteLastValid, data.VoteLastValid)
				require.Equal(t, od.VoteKeyDilution, data.VoteKeyDilution)

				rewardsDelta := rewards[rnd] - d.RewardsBase
				switch d.Status {
				case basics.Online:
					totalOnline += d.MicroAlgos.Raw
					totalOnline += (d.MicroAlgos.Raw / proto.RewardUnit) * rewardsDelta
				case basics.Offline:
					totalOffline += d.MicroAlgos.Raw
					totalOffline += (d.MicroAlgos.Raw / proto.RewardUnit) * rewardsDelta
				case basics.NotParticipating:
					totalNotPart += d.MicroAlgos.Raw
				default:
					t.Errorf("unknown status %v", d.Status)
				}
			}

			all, err := au.allBalances(rnd)
			require.NoError(t, err)
			bll := accts[rnd]
			require.Equal(t, all, bll)

			totals, err := ao.onlineTotals(rnd)
			require.NoError(t, err)
			require.Equal(t, totals.Raw, totalOnline)

			auTotals, err := au.onlineTotals(rnd)
			require.NoError(t, err)
			require.Equal(t, totals.Raw, auTotals.Raw)

			d, validThrough, err := au.LookupWithoutRewards(rnd, ledgertesting.RandomAddress())
			require.NoError(t, err)
			require.GreaterOrEqualf(t, uint64(validThrough), uint64(rnd), fmt.Sprintf("validThrough :%v\nrnd :%v\n", validThrough, rnd))
			require.Equal(t, d, ledgercore.AccountData{})
			od, err := ao.lookupOnlineAccountData(rnd, ledgertesting.RandomAddress())
			require.NoError(t, err)
			require.Equal(t, od, ledgercore.OnlineAccountData{})
		}
	}
	checkAcctUpdatesConsistency(t, au, latestRnd)
	checkOnlineAcctUpdatesConsistency(t, ao, latestRnd)
}

func checkAcctUpdatesConsistency(t *testing.T, au *accountUpdates, rnd basics.Round) {
	accounts := make(map[basics.Address]modifiedAccount)
	resources := make(resourcesUpdates)

	for _, sdelta := range au.deltas {
		rdelta := sdelta.Accts
		for i := 0; i < rdelta.Len(); i++ {
			addr, adelta := rdelta.GetByIdx(i)
			macct := accounts[addr]
			macct.data = adelta
			macct.ndeltas++
			accounts[addr] = macct
		}

		for _, rec := range rdelta.GetAllAppResources() {
			key := accountCreatable{rec.Addr, basics.CreatableIndex(rec.Aidx)}
			entry, _ := resources.get(key)
			entry.resource.AppLocalState = rec.State.LocalState
			entry.resource.AppParams = rec.Params.Params
			entry.ndeltas++
			resources[key] = entry
		}
		for _, rec := range rdelta.GetAllAssetResources() {
			key := accountCreatable{rec.Addr, basics.CreatableIndex(rec.Aidx)}
			entry, _ := resources.get(key)
			entry.resource.AssetHolding = rec.Holding.Holding
			entry.resource.AssetParams = rec.Params.Params
			entry.ndeltas++
			resources[key] = entry
		}
	}

	require.Equal(t, au.accounts, accounts)
	require.Equal(t, au.resources, resources)

	latest := au.deltas[len(au.deltas)-1].Accts
	for i := 0; i < latest.Len(); i++ {
		addr, acct := latest.GetByIdx(i)
		d, r, withoutRewards, err := au.lookupLatest(addr)
		require.NoError(t, err)
		require.Equal(t, rnd, r)
		require.Equal(t, int(acct.TotalAppParams), len(d.AppParams))
		require.Equal(t, int(acct.TotalAssetParams), len(d.AssetParams))
		require.Equal(t, int(acct.TotalAppLocalStates), len(d.AppLocalStates))
		require.Equal(t, int(acct.TotalAssets), len(d.Assets))
		// check "withoutRewards" matches result of LookupWithoutRewards
		d2, r2, err2 := au.LookupWithoutRewards(r, addr)
		require.NoError(t, err2)
		require.Equal(t, r2, r)
		require.Equal(t, withoutRewards, d2.MicroAlgos)
	}
}

func checkOnlineAcctUpdatesConsistency(t *testing.T, ao *onlineAccounts, rnd basics.Round) {
	accounts := make(map[basics.Address]modifiedOnlineAccount)

	for _, rdelta := range ao.deltas {
		for i := 0; i < rdelta.Len(); i++ {
			addr, adelta := rdelta.GetByIdx(i)
			macct := accounts[addr]
			macct.data = adelta
			macct.ndeltas++
			accounts[addr] = macct
		}
	}

	require.Equal(t, ao.accounts, accounts)

	latest := ao.deltas[len(ao.deltas)-1]
	for i := 0; i < latest.Len(); i++ {
		addr, acct := latest.GetByIdx(i)
		od, err := ao.lookupOnlineAccountData(rnd, addr)
		require.NoError(t, err)
		require.Equal(t, acct.VoteID, od.VoteID)
		require.Equal(t, acct.SelectionID, od.SelectionID)
		require.Equal(t, acct.VoteFirstValid, od.VoteFirstValid)
		require.Equal(t, acct.VoteLastValid, od.VoteLastValid)
		require.Equal(t, acct.VoteKeyDilution, od.VoteKeyDilution)
	}
}

func TestAcctUpdates(t *testing.T) {
	partitiontest.PartitionTest(t)

	if runtime.GOARCH == "arm" || runtime.GOARCH == "arm64" {
		t.Skip("This test is too slow on ARM and causes travis builds to time out")
	}

	// The next operations are heavy on the memory.
	// Garbage collection helps prevent trashing
	runtime.GC()

	proto := config.Consensus[protocol.ConsensusCurrentVersion]

	conf := config.GetDefaultLocal()
	for _, lookback := range []uint64{conf.MaxAcctLookback, proto.MaxBalLookback} {
		t.Run(fmt.Sprintf("lookback=%d", lookback), func(t *testing.T) {

			conf.MaxAcctLookback = lookback

			accts := setupAccts(20)
			rewardsLevels := []uint64{0}
			initialBlocksCount := int(lookback)
			ml := makeMockLedgerForTracker(t, true, initialBlocksCount, protocol.ConsensusCurrentVersion, accts)
			defer ml.Close()

			au, ao := newAcctUpdates(t, ml, conf)
			defer au.close()
			defer ao.close()

			// cover 10 genesis blocks
			rewardLevel := uint64(0)
			for i := 1; i < initialBlocksCount; i++ {
				accts = append(accts, accts[0])
				rewardsLevels = append(rewardsLevels, rewardLevel)
			}

			checkAcctUpdates(t, au, ao, 0, basics.Round(initialBlocksCount-1), accts, rewardsLevels, proto)

			// lastCreatableID stores asset or app max used index to get rid of conflicts
			lastCreatableID := basics.CreatableIndex(crypto.RandUint64() % 512)
			knownCreatables := make(map[basics.CreatableIndex]bool)

			maxLookback := conf.MaxAcctLookback

			start := basics.Round(initialBlocksCount)
			end := basics.Round(maxLookback + 15)
			for i := start; i < end; i++ {
				rewardLevelDelta := crypto.RandUint64() % 5
				rewardLevel += rewardLevelDelta
				var updates ledgercore.AccountDeltas
				var totals map[basics.Address]ledgercore.AccountData
				base := accts[i-1]
				updates, totals = ledgertesting.RandomDeltasBalancedFull(1, base, rewardLevel, &lastCreatableID)
				prevRound, prevTotals, err := au.LatestTotals()
				require.Equal(t, i-1, prevRound)
				require.NoError(t, err)

				newPool := totals[testPoolAddr]
				newPool.MicroAlgos.Raw -= prevTotals.RewardUnits() * rewardLevelDelta
				updates.Upsert(testPoolAddr, newPool)
				totals[testPoolAddr] = newPool
				newAccts := applyPartialDeltas(base, updates)

				blk := bookkeeping.Block{
					BlockHeader: bookkeeping.BlockHeader{
						Round: basics.Round(i),
					},
				}
				blk.RewardsLevel = rewardLevel
				blk.CurrentProtocol = protocol.ConsensusCurrentVersion

				delta := ledgercore.MakeStateDelta(&blk.BlockHeader, 0, updates.Len(), 0)
				delta.Accts.MergeAccounts(updates)
				delta.Creatables = creatablesFromUpdates(base, updates, knownCreatables)

				delta.Totals = accumulateTotals(t, protocol.ConsensusCurrentVersion, []map[basics.Address]ledgercore.AccountData{totals}, rewardLevel)
				ml.trackers.newBlock(blk, delta)
				accts = append(accts, newAccts)
				rewardsLevels = append(rewardsLevels, rewardLevel)

				// checkAcctUpdates is kind of slow because of amount of data it needs to compare
				// instead, compare at start, end in between approx 10 rounds
				if i == start || i == end-1 || crypto.RandUint64()%10 == 0 || lookback < 10 {
					checkAcctUpdates(t, au, ao, 0, i, accts, rewardsLevels, proto)
				}
			}
			for i := basics.Round(0); i < 15; i++ {
				// Clear the timer to ensure a flush
				ml.trackers.lastFlushTime = time.Time{}

				ml.trackers.committedUpTo(basics.Round(maxLookback) + i)
				ml.trackers.waitAccountsWriting()
				checkAcctUpdates(t, au, ao, i, basics.Round(maxLookback+14), accts, rewardsLevels, proto)
			}

			// check the account totals.
			var dbRound basics.Round
			err := ml.dbs.Rdb.Atomic(func(ctx context.Context, tx *sql.Tx) (err error) {
				dbRound, err = accountsRound(tx)
				return
			})
			require.NoError(t, err)

			var updates ledgercore.AccountDeltas
			for addr, acctData := range accts[dbRound] {
				updates.Upsert(addr, ledgercore.ToAccountData(acctData))
			}

			expectedTotals := ledgertesting.CalculateNewRoundAccountTotals(t, updates, rewardsLevels[dbRound], proto, nil, ledgercore.AccountTotals{})
			var actualTotals ledgercore.AccountTotals
			err = ml.dbs.Rdb.Atomic(func(ctx context.Context, tx *sql.Tx) (err error) {
				actualTotals, err = accountsTotals(ctx, tx, false)
				return
			})
			require.NoError(t, err)
			require.Equal(t, expectedTotals, actualTotals)
		})
	}
}

// TestAcctUpdatesFastUpdates tests catchpoint label writing datarace
func TestAcctUpdatesFastUpdates(t *testing.T) {
	partitiontest.PartitionTest(t)

	if runtime.GOARCH == "arm" || runtime.GOARCH == "arm64" {
		t.Skip("This test is too slow on ARM and causes travis builds to time out")
	}
	proto := config.Consensus[protocol.ConsensusCurrentVersion]

	accts := setupAccts(20)
	rewardsLevels := []uint64{0}

	conf := config.GetDefaultLocal()
	conf.CatchpointInterval = 1
	initialBlocksCount := int(conf.MaxAcctLookback)
	ml := makeMockLedgerForTracker(t, true, initialBlocksCount, protocol.ConsensusCurrentVersion, accts)
	defer ml.Close()

	au, ao := newAcctUpdates(t, ml, conf)
	defer au.close()
	defer ao.close()

	// Remove the txtail from the list of trackers since it causes a data race that
	// wouldn't be observed under normal execution because commitedUpTo and newBlock
	// are protected by the tracker mutex.
	ml.trackers.trackers = ml.trackers.trackers[:2]

	// cover 10 genesis blocks
	rewardLevel := uint64(0)
	for i := 1; i < initialBlocksCount; i++ {
		accts = append(accts, accts[0])
		rewardsLevels = append(rewardsLevels, rewardLevel)
	}

	checkAcctUpdates(t, au, ao, 0, basics.Round(initialBlocksCount)-1, accts, rewardsLevels, proto)

	wg := sync.WaitGroup{}

	for i := basics.Round(initialBlocksCount); i < basics.Round(proto.CatchpointLookback+15); i++ {
		rewardLevelDelta := crypto.RandUint64() % 5
		rewardLevel += rewardLevelDelta
		updates, totals := ledgertesting.RandomDeltasBalanced(1, accts[i-1], rewardLevel)
		prevRound, prevTotals, err := au.LatestTotals()
		require.Equal(t, i-1, prevRound)
		require.NoError(t, err)

		newPool := totals[testPoolAddr]
		newPool.MicroAlgos.Raw -= prevTotals.RewardUnits() * rewardLevelDelta
		updates.Upsert(testPoolAddr, newPool)
		totals[testPoolAddr] = newPool
		newAccts := applyPartialDeltas(accts[i-1], updates)

		blk := bookkeeping.Block{
			BlockHeader: bookkeeping.BlockHeader{
				Round: basics.Round(i),
			},
		}
		blk.RewardsLevel = rewardLevel
		blk.CurrentProtocol = protocol.ConsensusCurrentVersion

		delta := ledgercore.MakeStateDelta(&blk.BlockHeader, 0, updates.Len(), 0)
		delta.Accts.MergeAccounts(updates)
		ml.trackers.newBlock(blk, delta)
		accts = append(accts, newAccts)
		rewardsLevels = append(rewardsLevels, rewardLevel)

		wg.Add(1)
		go func(round basics.Round) {
			defer wg.Done()
			ml.trackers.committedUpTo(round)
		}(i)
	}
	ml.trackers.waitAccountsWriting()
	wg.Wait()
}

func BenchmarkBalancesChanges(b *testing.B) {
	if runtime.GOARCH == "arm" || runtime.GOARCH == "arm64" {
		b.Skip("This test is too slow on ARM and causes travis builds to time out")
	}
	if b.N < 100 {
		b.N = 50
	}
	protocolVersion := protocol.ConsensusCurrentVersion

	initialRounds := uint64(1)
	accountsCount := 5000
	accts := setupAccts(accountsCount)
	rewardsLevels := []uint64{0}

	ml := makeMockLedgerForTracker(b, true, int(initialRounds), protocolVersion, accts)
	defer ml.Close()

	conf := config.GetDefaultLocal()
	maxAcctLookback := conf.MaxAcctLookback
	au, ao := newAcctUpdates(b, ml, conf)
	defer au.close()
	defer ao.close()

	// cover initialRounds genesis blocks
	rewardLevel := uint64(0)
	for i := 1; i < int(initialRounds); i++ {
		accts = append(accts, accts[0])
		rewardsLevels = append(rewardsLevels, rewardLevel)
	}

	for i := basics.Round(initialRounds); i < basics.Round(maxAcctLookback+uint64(b.N)); i++ {
		rewardLevelDelta := crypto.RandUint64() % 5
		rewardLevel += rewardLevelDelta
		accountChanges := 0
		if i <= basics.Round(initialRounds)+basics.Round(b.N) {
			accountChanges = accountsCount - 2 - int(basics.Round(maxAcctLookback+uint64(b.N))+i)
		}

		updates, totals := ledgertesting.RandomDeltasBalanced(accountChanges, accts[i-1], rewardLevel)
		prevRound, prevTotals, err := au.LatestTotals()
		require.Equal(b, i-1, prevRound)
		require.NoError(b, err)

		newPool := totals[testPoolAddr]
		newPool.MicroAlgos.Raw -= prevTotals.RewardUnits() * rewardLevelDelta
		updates.Upsert(testPoolAddr, newPool)
		totals[testPoolAddr] = newPool
		newAccts := applyPartialDeltas(accts[i-1], updates)

		blk := bookkeeping.Block{
			BlockHeader: bookkeeping.BlockHeader{
				Round: basics.Round(i),
			},
		}
		blk.RewardsLevel = rewardLevel
		blk.CurrentProtocol = protocolVersion

		delta := ledgercore.MakeStateDelta(&blk.BlockHeader, 0, updates.Len(), 0)
		delta.Accts.MergeAccounts(updates)
		ml.trackers.newBlock(blk, delta)
		accts = append(accts, newAccts)
		rewardsLevels = append(rewardsLevels, rewardLevel)
	}
	for i := maxAcctLookback; i < maxAcctLookback+initialRounds; i++ {
		// Clear the timer to ensure a flush
		ml.trackers.lastFlushTime = time.Time{}
		ml.trackers.committedUpTo(basics.Round(i))
	}
	ml.trackers.waitAccountsWriting()
	b.ResetTimer()
	startTime := time.Now()
	for i := maxAcctLookback + initialRounds; i < maxAcctLookback+uint64(b.N); i++ {
		// Clear the timer to ensure a flush
		ml.trackers.lastFlushTime = time.Time{}
		ml.trackers.committedUpTo(basics.Round(i))
	}
	ml.trackers.waitAccountsWriting()
	deltaTime := time.Since(startTime)
	if deltaTime > time.Second {
		return
	}
	// we want to fake the N to reflect the time it took us, if we were to wait an entire second.
	singleIterationTime := deltaTime / time.Duration(uint64(b.N)-initialRounds)
	b.N = int(time.Second / singleIterationTime)
	// and now, wait for the reminder of the second.
	time.Sleep(time.Second - deltaTime)
}

func BenchmarkCalibrateNodesPerPage(b *testing.B) {
	b.Skip("This benchmark was used to tune up the NodesPerPage; it's not really useful otherwise")
	defaultNodesPerPage := merkleCommitterNodesPerPage
	for nodesPerPage := 32; nodesPerPage < 300; nodesPerPage++ {
		b.Run(fmt.Sprintf("Test_merkleCommitterNodesPerPage_%d", nodesPerPage), func(b *testing.B) {
			merkleCommitterNodesPerPage = int64(nodesPerPage)
			BenchmarkBalancesChanges(b)
		})
	}
	merkleCommitterNodesPerPage = defaultNodesPerPage
}

func BenchmarkCalibrateCacheNodeSize(b *testing.B) {
	//b.Skip("This benchmark was used to tune up the trieCachedNodesCount; it's not really useful otherwise")
	defaultTrieCachedNodesCount := trieCachedNodesCount
	for cacheSize := 3000; cacheSize < 50000; cacheSize += 1000 {
		b.Run(fmt.Sprintf("Test_cacheSize_%d", cacheSize), func(b *testing.B) {
			trieCachedNodesCount = cacheSize
			BenchmarkBalancesChanges(b)
		})
	}
	trieCachedNodesCount = defaultTrieCachedNodesCount
}

// TestLargeAccountCountCatchpointGeneration creates a ledger containing a large set of accounts ( i.e. 100K accounts )
// and attempts to have the accountUpdates create the associated catchpoint. It's designed precisely around setting an
// environment which would quickly ( i.e. after 32 rounds ) would start producing catchpoints.
func TestLargeAccountCountCatchpointGeneration(t *testing.T) {
	partitiontest.PartitionTest(t)

	t.Skip("TODO: move to catchpointtracker_test and add catchpoint tracker into trackers list")
	if runtime.GOARCH == "arm" || runtime.GOARCH == "arm64" {
		t.Skip("This test is too slow on ARM and causes travis builds to time out")
	}

	// The next operations are heavy on the memory.
	// Garbage collection helps prevent trashing
	runtime.GC()

	// create new protocol version, which has lower lookback
	testProtocolVersion := protocol.ConsensusVersion("test-protocol-TestLargeAccountCountCatchpointGeneration")
	protoParams := config.Consensus[protocol.ConsensusCurrentVersion]
	// TODO: fix MaxBalLookback after updating catchpoint round
	protoParams.MaxBalLookback = 32
	protoParams.SeedLookback = 2
	protoParams.SeedRefreshInterval = 8
	config.Consensus[testProtocolVersion] = protoParams
	defer func() {
		delete(config.Consensus, testProtocolVersion)
		os.RemoveAll(CatchpointDirName)
	}()

	accts := setupAccts(100000)
	rewardsLevels := []uint64{0}
	conf := config.GetDefaultLocal()
	conf.CatchpointInterval = 1
	conf.Archival = true
	initialBlocksCount := int(conf.MaxAcctLookback)
	ml := makeMockLedgerForTracker(t, true, initialBlocksCount, testProtocolVersion, accts)
	defer ml.Close()

	au, _ := newAcctUpdates(t, ml, conf)
	defer au.close()

	// cover 10 genesis blocks
	rewardLevel := uint64(0)
	for i := 1; i < initialBlocksCount; i++ {
		accts = append(accts, accts[0])
		rewardsLevels = append(rewardsLevels, rewardLevel)
	}

	start := basics.Round(initialBlocksCount)
	end := basics.Round(protoParams.MaxBalLookback + 5)
	for i := start; i < end; i++ {
		rewardLevelDelta := crypto.RandUint64() % 5
		rewardLevel += rewardLevelDelta
		updates, totals := ledgertesting.RandomDeltasBalanced(1, accts[i-1], rewardLevel)

		prevRound, prevTotals, err := au.LatestTotals()
		require.Equal(t, i-1, prevRound)
		require.NoError(t, err)

		newPool := totals[testPoolAddr]
		newPool.MicroAlgos.Raw -= prevTotals.RewardUnits() * rewardLevelDelta
		updates.Upsert(testPoolAddr, newPool)
		totals[testPoolAddr] = newPool
		newAccts := applyPartialDeltas(accts[i-1], updates)

		blk := bookkeeping.Block{
			BlockHeader: bookkeeping.BlockHeader{
				Round: basics.Round(i),
			},
		}
		blk.RewardsLevel = rewardLevel
		blk.CurrentProtocol = testProtocolVersion

		delta := ledgercore.MakeStateDelta(&blk.BlockHeader, 0, updates.Len(), 0)
		delta.Accts.MergeAccounts(updates)
		ml.trackers.newBlock(blk, delta)
		accts = append(accts, newAccts)
		rewardsLevels = append(rewardsLevels, rewardLevel)

		ml.trackers.committedUpTo(i)
		if i%2 == 1 || i == end-1 {
			ml.trackers.waitAccountsWriting()
		}
	}

	// Garbage collection helps prevent trashing for next tests
	runtime.GC()
}

// The TestAcctUpdatesUpdatesCorrectness conduct a correctless test for the accounts update in the following way -
// Each account is initialized with 100 algos.
// On every round, each account move variable amount of funds to an accumulating account.
// The deltas for each accounts are picked by using the lookup method.
// At the end of the test, we verify that each account has the expected amount of algos.
// In addition, throughout the test, we check ( using lookup ) that the historical balances, *beyond* the
// lookback are generating either an error, or returning the correct amount.
func TestAcctUpdatesUpdatesCorrectness(t *testing.T) {
	partitiontest.PartitionTest(t)

	if runtime.GOARCH == "arm" || runtime.GOARCH == "arm64" {
		t.Skip("This test is too slow on ARM and causes travis builds to time out")
	}

	// create new protocol version, which has lower look back.
	testProtocolVersion := protocol.ConsensusCurrentVersion
	maxAcctLookback := config.GetDefaultLocal().MaxAcctLookback
	inMemory := true

	testFunction := func(t *testing.T) {
		accts := setupAccts(9)
		ml := makeMockLedgerForTracker(t, inMemory, 10, testProtocolVersion, accts)
		defer ml.Close()

		var moneyAccounts []basics.Address

		for addr := range accts[0] {
			if bytes.Equal(addr[:], testPoolAddr[:]) || bytes.Equal(addr[:], testSinkAddr[:]) {
				continue
			}
			moneyAccounts = append(moneyAccounts, addr)
		}

		moneyAccountsExpectedAmounts := make([][]uint64, 0)
		// set all the accounts with 100 algos.
		for _, addr := range moneyAccounts {
			accountData := accts[0][addr]
			accountData.MicroAlgos.Raw = 100 * 1000000
			accts[0][addr] = accountData
		}

		conf := config.GetDefaultLocal()
		au, _ := newAcctUpdates(t, ml, conf)
		defer au.close()

		// cover 10 genesis blocks
		rewardLevel := uint64(0)
		for i := 1; i < 10; i++ {
			accts = append(accts, accts[0])

		}
		for i := 0; i < 10; i++ {
			moneyAccountsExpectedAmounts = append(moneyAccountsExpectedAmounts, make([]uint64, len(moneyAccounts)))
			for j := range moneyAccounts {
				moneyAccountsExpectedAmounts[i][j] = 100 * 1000000
			}
		}

		i := basics.Round(10)
		roundCount := 50
		for ; i < basics.Round(10+roundCount); i++ {
			updates := make(map[basics.Address]ledgercore.AccountData)
			moneyAccountsExpectedAmounts = append(moneyAccountsExpectedAmounts, make([]uint64, len(moneyAccounts)))
			toAccount := moneyAccounts[0]
			toAccountDataOld, validThrough, err := au.LookupWithoutRewards(i-1, toAccount)
			require.NoError(t, err)
			require.Equal(t, i-1, validThrough)
			toAccountDataNew := toAccountDataOld

			for j := 1; j < len(moneyAccounts); j++ {
				fromAccount := moneyAccounts[j]

				fromAccountDataOld, validThrough, err := au.LookupWithoutRewards(i-1, fromAccount)
				require.NoError(t, err)
				require.Equal(t, i-1, validThrough)
				require.Equalf(t, moneyAccountsExpectedAmounts[i-1][j], fromAccountDataOld.MicroAlgos.Raw, "Account index : %d\nRound number : %d", j, i)

				fromAccountDataNew := fromAccountDataOld

				fromAccountDataNew.MicroAlgos.Raw -= uint64(i - 10)
				toAccountDataNew.MicroAlgos.Raw += uint64(i - 10)
				updates[fromAccount] = fromAccountDataNew

				moneyAccountsExpectedAmounts[i][j] = fromAccountDataNew.MicroAlgos.Raw
			}

			moneyAccountsExpectedAmounts[i][0] = moneyAccountsExpectedAmounts[i-1][0] + uint64(len(moneyAccounts)-1)*uint64(i-10)

			// force to perform a test that goes directly to disk, and see if it has the expected values.
			if uint64(i) > maxAcctLookback+3 {

				// check the status at a historical time:
				checkRound := uint64(i) - maxAcctLookback - 2

				testback := 1
				for j := 1; j < len(moneyAccounts); j++ {
					if checkRound < uint64(testback) {
						continue
					}
					acct, validThrough, err := au.LookupWithoutRewards(basics.Round(checkRound-uint64(testback)), moneyAccounts[j])
					// we might get an error like "round 2 before dbRound 5", which is the success case, so we'll ignore it.
					roundOffsetError := &RoundOffsetError{}
					if errors.As(err, &roundOffsetError) {
						require.Equal(t, basics.Round(0), validThrough)
						// verify it's the expected error and not anything else.
						require.Less(t, int64(roundOffsetError.round), int64(roundOffsetError.dbRound))
						if testback > 1 {
							testback--
						}
						continue
					}
					require.NoError(t, err)
					require.GreaterOrEqual(t, int64(validThrough), int64(basics.Round(checkRound-uint64(testback))))
					// if we received no error, we want to make sure the reported amount is correct.
					require.Equalf(t, moneyAccountsExpectedAmounts[checkRound-uint64(testback)][j], acct.MicroAlgos.Raw, "Account index : %d\nRound number : %d", j, checkRound)
					testback++
					j--
				}
			}

			updates[toAccount] = toAccountDataNew

			blk := bookkeeping.Block{
				BlockHeader: bookkeeping.BlockHeader{
					Round: basics.Round(i),
				},
			}
			blk.RewardsLevel = rewardLevel
			blk.CurrentProtocol = testProtocolVersion

			delta := ledgercore.MakeStateDelta(&blk.BlockHeader, 0, len(updates), 0)
			for addr, ad := range updates {
				delta.Accts.Upsert(addr, ad)
			}
			ml.trackers.newBlock(blk, delta)
			ml.trackers.committedUpTo(i)
		}
		lastRound := i - 1
		ml.trackers.waitAccountsWriting()

		for idx, addr := range moneyAccounts {
			balance, validThrough, err := au.LookupWithoutRewards(lastRound, addr)
			require.NoErrorf(t, err, "unable to retrieve balance for account idx %d %v", idx, addr)
			require.Equal(t, lastRound, validThrough)
			if idx != 0 {
				require.Equalf(t, 100*1000000-roundCount*(roundCount-1)/2, int(balance.MicroAlgos.Raw), "account idx %d %v has the wrong balance", idx, addr)
			} else {
				require.Equalf(t, 100*1000000+(len(moneyAccounts)-1)*roundCount*(roundCount-1)/2, int(balance.MicroAlgos.Raw), "account idx %d %v has the wrong balance", idx, addr)
			}

		}
	}

	t.Run("InMemoryDB", testFunction)
	inMemory = false
	t.Run("DiskDB", testFunction)
}

// listAndCompareComb lists the assets/applications and then compares against the expected
// It repeats with different combinations of the limit parameters
func listAndCompareComb(t *testing.T, au *accountUpdates, expected map[basics.CreatableIndex]ledgercore.ModifiedCreatable) {

	// test configuration parameters

	// pick the second largest index for the app and asset
	// This is to make sure exactly one element is left out
	// as a result of max index
	maxAss1 := basics.CreatableIndex(0)
	maxAss2 := basics.CreatableIndex(0)
	maxApp1 := basics.CreatableIndex(0)
	maxApp2 := basics.CreatableIndex(0)
	for a, b := range expected {
		// A moving window of the last two largest indexes: [maxAss1, maxAss2]
		if b.Ctype == basics.AssetCreatable {
			if maxAss2 < a {
				maxAss1 = maxAss2
				maxAss2 = a
			} else if maxAss1 < a {
				maxAss1 = a
			}
		}
		if b.Ctype == basics.AppCreatable {
			if maxApp2 < a {
				maxApp1 = maxApp2
				maxApp2 = a
			} else if maxApp1 < a {
				maxApp1 = a
			}
		}
	}

	// No limits. max asset index, max app index and max results have no effect
	// This is to make sure the deleted elements do not show up
	maxAssetIdx := basics.AssetIndex(maxAss2)
	maxAppIdx := basics.AppIndex(maxApp2)
	maxResults := uint64(len(expected))
	listAndCompare(t, maxAssetIdx, maxAppIdx, maxResults, au, expected)

	// Limit with max asset index and max app index (max results has no effect)
	maxAssetIdx = basics.AssetIndex(maxAss1)
	maxAppIdx = basics.AppIndex(maxApp1)
	maxResults = uint64(len(expected))
	listAndCompare(t, maxAssetIdx, maxAppIdx, maxResults, au, expected)

	// Limit with max results
	maxResults = 1
	listAndCompare(t, maxAssetIdx, maxAppIdx, maxResults, au, expected)
}

// listAndCompareComb lists the assets/applications and then compares against the expected
// It uses the provided limit parameters
func listAndCompare(t *testing.T,
	maxAssetIdx basics.AssetIndex,
	maxAppIdx basics.AppIndex,
	maxResults uint64,
	au *accountUpdates,
	expected map[basics.CreatableIndex]ledgercore.ModifiedCreatable) {

	// get the results with the given parameters
	assetRes, err := au.ListAssets(maxAssetIdx, maxResults)
	require.NoError(t, err)
	appRes, err := au.ListApplications(maxAppIdx, maxResults)
	require.NoError(t, err)

	// count the expected number of results
	expectedAssetCount := uint64(0)
	expectedAppCount := uint64(0)
	for a, b := range expected {
		if b.Created {
			if b.Ctype == basics.AssetCreatable &&
				a <= basics.CreatableIndex(maxAssetIdx) &&
				expectedAssetCount < maxResults {
				expectedAssetCount++
			}
			if b.Ctype == basics.AppCreatable &&
				a <= basics.CreatableIndex(maxAppIdx) &&
				expectedAppCount < maxResults {
				expectedAppCount++
			}
		}
	}

	// check the total counts are as expected
	require.Equal(t, int(expectedAssetCount), len(assetRes))
	require.Equal(t, int(expectedAppCount), len(appRes))

	// verify the results are correct
	for _, respCrtor := range assetRes {
		crtor := expected[respCrtor.Index]
		require.NotNil(t, crtor)
		require.Equal(t, basics.AssetCreatable, crtor.Ctype)
		require.Equal(t, true, crtor.Created)

		require.Equal(t, basics.AssetCreatable, respCrtor.Type)
		require.Equal(t, crtor.Creator, respCrtor.Creator)
	}
	for _, respCrtor := range appRes {
		crtor := expected[respCrtor.Index]
		require.NotNil(t, crtor)
		require.Equal(t, basics.AppCreatable, crtor.Ctype)
		require.Equal(t, true, crtor.Created)

		require.Equal(t, basics.AppCreatable, respCrtor.Type)
		require.Equal(t, crtor.Creator, respCrtor.Creator)
	}
}

// TestListCreatables tests ListAssets and ListApplications
// It tests with all elements in cache, all synced to database, and combination of both
// It also tests the max results, max app index and max asset index
func TestListCreatables(t *testing.T) {
	partitiontest.PartitionTest(t)

	// test configuration parameters
	numElementsPerSegement := 25

	// set up the database
	dbs, _ := dbOpenTest(t, true)
	setDbLogging(t, dbs)
	defer dbs.Close()

	tx, err := dbs.Wdb.Handle.Begin()
	require.NoError(t, err)
	defer tx.Rollback()

	proto := config.Consensus[protocol.ConsensusCurrentVersion]

	accts := make(map[basics.Address]basics.AccountData)
	_ = accountsInitTest(t, tx, accts, protocol.ConsensusCurrentVersion)
	require.NoError(t, err)

	err = accountsAddNormalizedBalance(tx, proto)
	require.NoError(t, err)

	au := &accountUpdates{}
	au.accountsq, err = accountsInitDbQueries(tx)
	require.NoError(t, err)

	// ******* All results are obtained from the cache. Empty database *******
	// ******* No deletes                                              *******
	// get random data. Initial batch, no deletes
	ctbsList, randomCtbs := randomCreatables(numElementsPerSegement)
	expectedDbImage := make(map[basics.CreatableIndex]ledgercore.ModifiedCreatable)
	ctbsWithDeletes := randomCreatableSampling(1, ctbsList, randomCtbs,
		expectedDbImage, numElementsPerSegement)
	// set the cache
	au.creatables = ctbsWithDeletes
	listAndCompareComb(t, au, expectedDbImage)

	// ******* All results are obtained from the database. Empty cache *******
	// ******* No deletes	                                           *******
	// sync with the database
	var updates compactAccountDeltas
	var resUpdates compactResourcesDeltas
	_, _, _, err = accountsNewRound(tx, updates, resUpdates, nil, ctbsWithDeletes, proto, basics.Round(1))
	require.NoError(t, err)
	// nothing left in cache
	au.creatables = make(map[basics.CreatableIndex]ledgercore.ModifiedCreatable)
	listAndCompareComb(t, au, expectedDbImage)

	// ******* Results are obtained from the database and from the cache *******
	// ******* No deletes in the database.                               *******
	// ******* Data in the database deleted in the cache                 *******
	au.creatables = randomCreatableSampling(2, ctbsList, randomCtbs,
		expectedDbImage, numElementsPerSegement)
	listAndCompareComb(t, au, expectedDbImage)

	// ******* Results are obtained from the database and from the cache *******
	// ******* Deletes are in the database and in the cache              *******
	// sync with the database. This has deletes synced to the database.
	_, _, _, err = accountsNewRound(tx, updates, resUpdates, nil, au.creatables, proto, basics.Round(1))
	require.NoError(t, err)
	// get new creatables in the cache. There will be deleted in the cache from the previous batch.
	au.creatables = randomCreatableSampling(3, ctbsList, randomCtbs,
		expectedDbImage, numElementsPerSegement)
	listAndCompareComb(t, au, expectedDbImage)
}

func TestBoxNamesByAppIDs(t *testing.T) {
	partitiontest.PartitionTest(t)
	t.Parallel()

	initialBlocksCount := 1
	accts := make(map[basics.Address]basics.AccountData)

	protoParams := config.Consensus[protocol.ConsensusCurrentVersion]

	ml := makeMockLedgerForTracker(t, true, initialBlocksCount, protocol.ConsensusCurrentVersion,
		[]map[basics.Address]basics.AccountData{accts},
	)
	defer ml.Close()

	conf := config.GetDefaultLocal()
	au, _ := newAcctUpdates(t, ml, conf)
	defer au.close()

	knownCreatables := make(map[basics.CreatableIndex]bool)
	opts := auNewBlockOpts{ledgercore.AccountDeltas{}, protocol.ConsensusCurrentVersion, protoParams, knownCreatables}

	testingBoxNames := []string{
		` `,
		`     	`,
		` % `,
		` ? = % ;`,
		`; DROP *;`,
		`OR 1 = 1;`,
		`"      ;  SELECT * FROM kvstore; DROP acctrounds; `,
		`; SELECT key from kvstore WHERE key LIKE %;`,
		`?&%!=`,
		"SELECT * FROM kvstore " + string([]byte{0, 0}) + " WHERE key LIKE %; ",
		`b64:APj/AA==`,
		`str:123.3/aa\\0`,
		string([]byte{0, 255, 254, 254}),
		string([]byte{0, 0xF8, 0xF9, 0xFA, 0xFB, 0xFC, 0xFD, 0xFE, 0xFF}),
		string([]byte{'%', 'a', 'b', 'c', 0, 0, '%', 'a', '!'}),
		`
`,
		`™£´´∂ƒ∂ƒßƒ©∑®ƒß∂†¬∆`,
		`∑´´˙©˚¬∆ßåƒ√¬`,
		`背负青天而莫之夭阏者，而后乃今将图南。`,
		`於浩歌狂熱之際中寒﹔於天上看見深淵。`,
		`於一切眼中看見無所有﹔於無所希望中得救。`,
		`有一遊魂，化為長蛇，口有毒牙。`,
		`不以嚙人，自嚙其身，終以殞顛。`,
		`那些智力超常的人啊`,
		`认为已经，熟悉了云和闪电的脾气`,
		`就不再迷惑，就不必了解自己，世界和他人`,
		`每天只管，被微风吹拂，与猛虎谈情`,
		`他们从来，不需要楼梯，只有窗口`,
		`把一切交付于梦境，和优美的浪潮`,
		`在这颗行星所有的酒馆，青春自由似乎理所应得`,
		`面向涣散的未来，只唱情歌，看不到坦克`,
		`在科学和啤酒都不能安抚的夜晚`,
		`他们丢失了四季，惶惑之行开始`,
		`这颗行星所有的酒馆，无法听到远方的呼喊`,
		`野心勃勃的灯火，瞬间吞没黑暗的脸庞`,
	}

	appIDset := make(map[basics.AppIndex]struct{}, len(testingBoxNames))
	boxNameToAppID := make(map[string]basics.AppIndex, len(testingBoxNames))
	var currentRound basics.Round

	// keep adding one box key and one random appID (non-duplicated)
	for i, boxName := range testingBoxNames {
		currentRound = basics.Round(i + 1)

		var appID basics.AppIndex
		for {
			appID = basics.AppIndex(crypto.RandUint64())
			_, preExisting := appIDset[appID]
			if !preExisting {
				break
			}
		}

		appIDset[appID] = struct{}{}
		boxNameToAppID[boxName] = appID

		boxChange := ledgercore.KvValueDelta{Data: []byte(boxName)}
		auNewBlock(t, currentRound, au, accts, opts, map[string]ledgercore.KvValueDelta{
			logic.MakeBoxKey(appID, boxName): boxChange,
		})
		auCommitSync(t, currentRound, au, ml)

		// ensure rounds
		rnd := au.latest()
		require.Equal(t, currentRound, rnd)
		if uint64(currentRound) > conf.MaxAcctLookback {
			require.Equal(t, basics.Round(uint64(currentRound)-conf.MaxAcctLookback), au.cachedDBRound)
		} else {
			require.Equal(t, basics.Round(0), au.cachedDBRound)
		}

		// check input, see all present keys are all still there
		for _, storedBoxName := range testingBoxNames[:i+1] {
			res, err := au.LookupKeysByPrefix(currentRound, logic.MakeBoxKey(boxNameToAppID[storedBoxName], ""), 10000)
			require.NoError(t, err)
			require.Len(t, res, 1)
			require.Equal(t, logic.MakeBoxKey(boxNameToAppID[storedBoxName], storedBoxName), res[0])
		}
	}

	// removing inserted boxes
	for _, boxName := range testingBoxNames {
		currentRound++

		// remove inserted box
		appID := boxNameToAppID[boxName]
		auNewBlock(t, currentRound, au, accts, opts, map[string]ledgercore.KvValueDelta{
			logic.MakeBoxKey(appID, boxName): {},
		})
		auCommitSync(t, currentRound, au, ml)

		// ensure recently removed key is not present, and it is not part of the result
		res, err := au.LookupKeysByPrefix(currentRound, logic.MakeBoxKey(boxNameToAppID[boxName], ""), 10000)
		require.NoError(t, err)
		require.Len(t, res, 0)
	}
}

func TestKVCache(t *testing.T) {
	partitiontest.PartitionTest(t)
	t.Parallel()

	initialBlocksCount := 1
	accts := make(map[basics.Address]basics.AccountData)

	protoParams := config.Consensus[protocol.ConsensusCurrentVersion]
	ml := makeMockLedgerForTracker(t, true, initialBlocksCount, protocol.ConsensusCurrentVersion,
		[]map[basics.Address]basics.AccountData{accts},
	)
	defer ml.Close()

	conf := config.GetDefaultLocal()
	au, _ := newAcctUpdates(t, ml, conf)
	defer au.close()

	knownCreatables := make(map[basics.CreatableIndex]bool)
	opts := auNewBlockOpts{ledgercore.AccountDeltas{}, protocol.ConsensusCurrentVersion, protoParams, knownCreatables}

	kvCnt := 1000
	kvsPerBlock := 100
	curKV := 0
	var currentRound basics.Round
	currentDBRound := basics.Round(1)

	kvMap := make(map[string][]byte)
	for i := 0; i < kvCnt; i++ {
		kvMap[fmt.Sprintf("%d", i)] = []byte(fmt.Sprintf("value%d", i))
	}

	// add kvsPerBlock KVs on each iteration. The first kvCnt/kvsPerBlock
	// iterations produce a block with kvCnt kv manipulations. The last
	// conf.MaxAcctLookback iterations are meant to verify the contents of the cache
	// are correct after every kv containing block has been committed.
	for i := 0; i < kvCnt/kvsPerBlock+int(conf.MaxAcctLookback); i++ {
		currentRound = currentRound + 1
		kvMods := make(map[string]ledgercore.KvValueDelta)
		if i < kvCnt/kvsPerBlock {
			for j := 0; j < kvsPerBlock; j++ {
				name := fmt.Sprintf("%d", curKV)
				curKV++
				val := kvMap[name]
				kvMods[name] = ledgercore.KvValueDelta{Data: val, OldData: nil}
			}
		}

		auNewBlock(t, currentRound, au, accts, opts, kvMods)
		auCommitSync(t, currentRound, au, ml)

		// ensure rounds
		rnd := au.latest()
		require.Equal(t, currentRound, rnd)
		if uint64(currentRound) > conf.MaxAcctLookback {
			require.Equal(t, basics.Round(uint64(currentRound)-conf.MaxAcctLookback), au.cachedDBRound)
		} else {
			require.Equal(t, basics.Round(0), au.cachedDBRound)
		}

		// verify cache doesn't contain the new kvs until committed to DB.
		for name := range kvMods {
			_, has := au.baseKVs.read(name)
			require.False(t, has)
		}

		// verify commited kvs appear in the kv cache
		for ; currentDBRound <= au.cachedDBRound; currentDBRound++ {
			startKV := (currentDBRound - 1) * basics.Round(kvsPerBlock)
			for j := 0; j < kvsPerBlock; j++ {
				name := fmt.Sprintf("%d", uint64(startKV)+uint64(j))
				persistedValue, has := au.baseKVs.read(name)
				require.True(t, has)
				require.Equal(t, kvMap[name], persistedValue.value)
			}
		}
	}

	// updating inserted KVs
	curKV = 0
	for i := 0; i < kvCnt/kvsPerBlock+int(conf.MaxAcctLookback); i++ {
		currentRound = currentRound + 1

		kvMods := make(map[string]ledgercore.KvValueDelta)
		if i < kvCnt/kvsPerBlock {
			for j := 0; j < kvsPerBlock; j++ {
				name := fmt.Sprintf("%d", curKV)
				val := fmt.Sprintf("modified value%d", curKV)
				kvMods[name] = ledgercore.KvValueDelta{Data: []byte(val)}
				curKV++
			}
		}

		auNewBlock(t, currentRound, au, accts, opts, kvMods)
		auCommitSync(t, currentRound, au, ml)

		// ensure rounds
		rnd := au.latest()
		require.Equal(t, currentRound, rnd)
		require.Equal(t, basics.Round(uint64(currentRound)-conf.MaxAcctLookback), au.cachedDBRound)

		// verify cache doesn't contain updated kv values that haven't been committed to db
		if i < kvCnt/kvsPerBlock {
			for name := range kvMods {
				persistedValue, has := au.baseKVs.read(name)
				require.True(t, has)
				require.Equal(t, kvMap[name], persistedValue.value)
			}
		}

		// verify commited updated kv values appear in the kv cache
		for ; currentDBRound <= au.cachedDBRound; currentDBRound++ {
			lookback := basics.Round(kvCnt/kvsPerBlock + int(conf.MaxAcctLookback) + 1)
			if currentDBRound < lookback {
				continue
			}

			startKV := (currentDBRound - lookback) * basics.Round(kvsPerBlock)
			for j := 0; j < kvsPerBlock; j++ {
				name := fmt.Sprintf("%d", uint64(startKV)+uint64(j))
				persistedValue, has := au.baseKVs.read(name)
				require.True(t, has)
				expectedValue := fmt.Sprintf("modified value%s", name)
				require.Equal(t, expectedValue, string(persistedValue.value))
			}
		}
	}

	// deleting KVs
	curKV = 0
	for i := 0; i < kvCnt/kvsPerBlock+int(conf.MaxAcctLookback); i++ {
		currentRound = currentRound + 1

		kvMods := make(map[string]ledgercore.KvValueDelta)
		if i < kvCnt/kvsPerBlock {
			for j := 0; j < kvsPerBlock; j++ {
				name := fmt.Sprintf("%d", curKV)
				kvMods[name] = ledgercore.KvValueDelta{Data: nil}
				curKV++
			}
		}

		auNewBlock(t, currentRound, au, accts, opts, kvMods)
		auCommitSync(t, currentRound, au, ml)

		// ensure rounds
		rnd := au.latest()
		require.Equal(t, currentRound, rnd)
		require.Equal(t, basics.Round(uint64(currentRound)-conf.MaxAcctLookback), au.cachedDBRound)

		// verify cache doesn't contain updated kv values that haven't been committed to db
		if i < kvCnt/kvsPerBlock {
			for name := range kvMods {
				persistedValue, has := au.baseKVs.read(name)
				require.True(t, has)
				value := fmt.Sprintf("modified value%s", name)
				require.Equal(t, value, string(persistedValue.value))
			}
		}

		// verify commited updated kv values appear in the kv cache
		for ; currentDBRound <= au.cachedDBRound; currentDBRound++ {
			lookback := basics.Round(2*(kvCnt/kvsPerBlock+int(conf.MaxAcctLookback)) + 1)
			if currentDBRound < lookback {
				continue
			}

			startKV := (currentDBRound - lookback) * basics.Round(kvsPerBlock)
			for j := 0; j < kvsPerBlock; j++ {
				name := fmt.Sprintf("%d", uint64(startKV)+uint64(j))
				persistedValue, has := au.baseKVs.read(name)
				require.True(t, has)
				require.True(t, persistedValue.value == nil)
			}
		}
	}
}

func accountsAll(tx *sql.Tx) (bals map[basics.Address]basics.AccountData, err error) {
	rows, err := tx.Query("SELECT rowid, address, data FROM accountbase")
	if err != nil {
		return
	}
	defer rows.Close()

	bals = make(map[basics.Address]basics.AccountData)
	for rows.Next() {
		var addrbuf []byte
		var buf []byte
		var rowid sql.NullInt64
		err = rows.Scan(&rowid, &addrbuf, &buf)
		if err != nil {
			return
		}

		var data baseAccountData
		err = protocol.Decode(buf, &data)
		if err != nil {
			return
		}

		var addr basics.Address
		if len(addrbuf) != len(addr) {
			err = fmt.Errorf("account DB address length mismatch: %d != %d", len(addrbuf), len(addr))
			return
		}
		copy(addr[:], addrbuf)

		var ad basics.AccountData
		ad, err = loadFullAccount(context.Background(), tx, "resources", addr, rowid.Int64, data)
		if err != nil {
			return
		}

		bals[addr] = ad
	}

	err = rows.Err()
	return
}

func BenchmarkLargeMerkleTrieRebuild(b *testing.B) {
	proto := config.Consensus[protocol.ConsensusCurrentVersion]

	accts := setupAccts(5)
	ml := makeMockLedgerForTracker(b, true, 10, protocol.ConsensusCurrentVersion, accts)
	defer ml.Close()

	cfg := config.GetDefaultLocal()
	cfg.Archival = true
	au, _ := newAcctUpdates(b, ml, cfg)
	defer au.close()

	// at this point, the database was created. We want to fill the accounts data
	accountsNumber := 6000000 * b.N
	for i := 0; i < accountsNumber-5-2; { // subtract the account we've already created above, plus the sink/reward
		var updates compactAccountDeltas
		for k := 0; i < accountsNumber-5-2 && k < 1024; k++ {
			addr := ledgertesting.RandomAddress()
			acctData := baseAccountData{}
			acctData.MicroAlgos.Raw = 1
			updates.upsert(addr, accountDelta{newAcct: acctData})
			i++
		}

		err := ml.dbs.Wdb.Atomic(func(ctx context.Context, tx *sql.Tx) (err error) {
			_, _, _, err = accountsNewRound(tx, updates, compactResourcesDeltas{}, nil, nil, proto, basics.Round(1))
			return
		})
		require.NoError(b, err)
	}

	err := ml.dbs.Wdb.Atomic(func(ctx context.Context, tx *sql.Tx) (err error) {
		return updateAccountsHashRound(ctx, tx, 1)
	})
	require.NoError(b, err)

	au.close()

	b.ResetTimer()
	err = au.loadFromDisk(ml, 0)
	require.NoError(b, err)
	b.StopTimer()
	b.ReportMetric(float64(accountsNumber), "entries/trie")
}

func BenchmarkCompactDeltas(b *testing.B) {
	b.Run("account-deltas", func(b *testing.B) {
		if b.N < 500 {
			b.N = 500
		}
		window := 5000
		accountDeltas := make([]ledgercore.AccountDeltas, b.N)
		addrs := make([]basics.Address, b.N*window)
		for i := 0; i < len(addrs); i++ {
			addrs[i] = basics.Address(crypto.Hash([]byte{byte(i % 256), byte((i / 256) % 256), byte(i / 65536)}))
		}
		for rnd := 0; rnd < b.N; rnd++ {
			m := make(map[basics.Address]basics.AccountData)
			start := 0
			if rnd > 0 {
				start = window/2 + (rnd-1)*window
			}
			for k := start; k < start+window; k++ {
				accountDeltas[rnd].Upsert(addrs[k], ledgercore.AccountData{})
				m[addrs[k]] = basics.AccountData{}
			}
		}
		var baseAccounts lruAccounts
		baseAccounts.init(nil, 100, 80)
		b.ResetTimer()

		makeCompactAccountDeltas(accountDeltas, 0, false, baseAccounts)

	})
}
func TestCompactDeltas(t *testing.T) {
	partitiontest.PartitionTest(t)

	addrs := make([]basics.Address, 10)
	for i := 0; i < len(addrs); i++ {
		addrs[i] = basics.Address(crypto.Hash([]byte{byte(i % 256), byte((i / 256) % 256), byte(i / 65536)}))
	}

	accountDeltas := make([]ledgercore.AccountDeltas, 1)
	creatableDeltas := make([]map[basics.CreatableIndex]ledgercore.ModifiedCreatable, 1)
	creatableDeltas[0] = make(map[basics.CreatableIndex]ledgercore.ModifiedCreatable)
	accountDeltas[0].Upsert(addrs[0], ledgercore.AccountData{AccountBaseData: ledgercore.AccountBaseData{MicroAlgos: basics.MicroAlgos{Raw: 2}}})
	creatableDeltas[0][100] = ledgercore.ModifiedCreatable{Creator: addrs[2], Created: true}
	var baseAccounts lruAccounts
	baseAccounts.init(nil, 100, 80)
	outAccountDeltas := makeCompactAccountDeltas(accountDeltas, basics.Round(1), true, baseAccounts)
	outCreatableDeltas := compactCreatableDeltas(creatableDeltas)

	require.Equal(t, accountDeltas[0].Len(), outAccountDeltas.len())
	require.Equal(t, len(creatableDeltas[0]), len(outCreatableDeltas))
	require.Equal(t, accountDeltas[0].Len(), len(outAccountDeltas.misses))

	// check deltas with missing accounts
	delta, _ := outAccountDeltas.get(addrs[0])
	require.Equal(t, persistedAccountData{}, delta.oldAcct)
	require.NotEmpty(t, delta.newAcct)
	require.Equal(t, ledgercore.ModifiedCreatable{Creator: addrs[2], Created: true, Ndeltas: 1}, outCreatableDeltas[100])

	// check deltas without missing accounts
	baseAccounts.write(persistedAccountData{addr: addrs[0], accountData: baseAccountData{}})
	outAccountDeltas = makeCompactAccountDeltas(accountDeltas, basics.Round(1), true, baseAccounts)
	require.Equal(t, 0, len(outAccountDeltas.misses))
	delta, _ = outAccountDeltas.get(addrs[0])
	require.Equal(t, persistedAccountData{addr: addrs[0]}, delta.oldAcct)
	require.Equal(t, baseAccountData{MicroAlgos: basics.MicroAlgos{Raw: 2}, UpdateRound: 2}, delta.newAcct)
	require.Equal(t, ledgercore.ModifiedCreatable{Creator: addrs[2], Created: true, Ndeltas: 1}, outCreatableDeltas[100])
	baseAccounts.init(nil, 100, 80)

	// add another round
	accountDeltas = append(accountDeltas, ledgercore.AccountDeltas{})
	creatableDeltas = append(creatableDeltas, make(map[basics.CreatableIndex]ledgercore.ModifiedCreatable))
	accountDeltas[1].Upsert(addrs[0], ledgercore.AccountData{AccountBaseData: ledgercore.AccountBaseData{MicroAlgos: basics.MicroAlgos{Raw: 3}}})
	accountDeltas[1].Upsert(addrs[3], ledgercore.AccountData{AccountBaseData: ledgercore.AccountBaseData{MicroAlgos: basics.MicroAlgos{Raw: 8}}})

	creatableDeltas[1][100] = ledgercore.ModifiedCreatable{Creator: addrs[2], Created: false}
	creatableDeltas[1][101] = ledgercore.ModifiedCreatable{Creator: addrs[4], Created: true}

	baseAccounts.write(persistedAccountData{addr: addrs[0], accountData: baseAccountData{MicroAlgos: basics.MicroAlgos{Raw: 1}}})
	baseAccounts.write(persistedAccountData{addr: addrs[3], accountData: baseAccountData{}})
	outAccountDeltas = makeCompactAccountDeltas(accountDeltas, basics.Round(1), true, baseAccounts)
	outCreatableDeltas = compactCreatableDeltas(creatableDeltas)

	require.Equal(t, 2, outAccountDeltas.len())
	require.Equal(t, 2, len(outCreatableDeltas))

	delta, _ = outAccountDeltas.get(addrs[0])
	require.Equal(t, uint64(1), delta.oldAcct.accountData.MicroAlgos.Raw)
	require.Equal(t, uint64(3), delta.newAcct.MicroAlgos.Raw)
	require.Equal(t, int(2), delta.nAcctDeltas)
	delta, _ = outAccountDeltas.get(addrs[3])
	require.Equal(t, uint64(0), delta.oldAcct.accountData.MicroAlgos.Raw)
	require.Equal(t, uint64(8), delta.newAcct.MicroAlgos.Raw)
	require.Equal(t, int(1), delta.nAcctDeltas)

	require.Equal(t, addrs[2], outCreatableDeltas[100].Creator)
	require.Equal(t, addrs[4], outCreatableDeltas[101].Creator)
	require.Equal(t, false, outCreatableDeltas[100].Created)
	require.Equal(t, true, outCreatableDeltas[101].Created)
	require.Equal(t, 2, outCreatableDeltas[100].Ndeltas)
	require.Equal(t, 1, outCreatableDeltas[101].Ndeltas)
}

func TestCompactDeltasResources(t *testing.T) {
	partitiontest.PartitionTest(t)

	addrs := make([]basics.Address, 10)
	for i := 0; i < len(addrs); i++ {
		addrs[i] = basics.Address(crypto.Hash([]byte{byte(i % 256), byte((i / 256) % 256), byte(i / 65536)}))
	}

	var baseAccounts lruAccounts
	var baseResources lruResources
	baseResources.init(nil, 100, 80)

	// check empty deltas do no produce empty resourcesData records
	accountDeltas := make([]ledgercore.AccountDeltas, 1)
	accountDeltas[0].UpsertAppResource(addrs[0], 100, ledgercore.AppParamsDelta{Deleted: true}, ledgercore.AppLocalStateDelta{})
	accountDeltas[0].UpsertAppResource(addrs[1], 101, ledgercore.AppParamsDelta{}, ledgercore.AppLocalStateDelta{Deleted: true})
	accountDeltas[0].UpsertAssetResource(addrs[2], 102, ledgercore.AssetParamsDelta{Deleted: true}, ledgercore.AssetHoldingDelta{})
	accountDeltas[0].UpsertAssetResource(addrs[3], 103, ledgercore.AssetParamsDelta{}, ledgercore.AssetHoldingDelta{Deleted: true})

	outResourcesDeltas := makeCompactResourceDeltas(accountDeltas, basics.Round(1), true, baseAccounts, baseResources)
	delta, _ := outResourcesDeltas.get(addrs[0], 100)
	require.NotEmpty(t, delta.newResource)
	require.True(t, !delta.newResource.IsApp() && !delta.newResource.IsAsset())
	require.Equal(t, resourceFlagsNotHolding, delta.newResource.ResourceFlags)

	delta, _ = outResourcesDeltas.get(addrs[1], 101)
	require.NotEmpty(t, delta.newResource)
	require.True(t, !delta.newResource.IsApp() && !delta.newResource.IsAsset())
	require.Equal(t, resourceFlagsNotHolding, delta.newResource.ResourceFlags)

	delta, _ = outResourcesDeltas.get(addrs[2], 102)
	require.NotEmpty(t, delta.newResource)
	require.True(t, !delta.newResource.IsApp() && !delta.newResource.IsAsset())
	require.Equal(t, resourceFlagsNotHolding, delta.newResource.ResourceFlags)

	delta, _ = outResourcesDeltas.get(addrs[3], 103)
	require.NotEmpty(t, delta.newResource)
	require.True(t, !delta.newResource.IsApp() && !delta.newResource.IsAsset())
	require.Equal(t, resourceFlagsNotHolding, delta.newResource.ResourceFlags)

	// check actual data on non-empty input
	accountDeltas = make([]ledgercore.AccountDeltas, 1)
	// addr 0 has app params and a local state for another app
	appParams100 := basics.AppParams{ApprovalProgram: []byte{100}}
	appLocalState200 := basics.AppLocalState{KeyValue: basics.TealKeyValue{"200": basics.TealValue{Type: basics.TealBytesType, Bytes: "200"}}}
	accountDeltas[0].UpsertAppResource(addrs[0], 100, ledgercore.AppParamsDelta{Params: &appParams100}, ledgercore.AppLocalStateDelta{})
	accountDeltas[0].UpsertAppResource(addrs[0], 200, ledgercore.AppParamsDelta{}, ledgercore.AppLocalStateDelta{LocalState: &appLocalState200})

	// addr 1 has app params and a local state for the same app
	appParams101 := basics.AppParams{ApprovalProgram: []byte{101}}
	appLocalState101 := basics.AppLocalState{KeyValue: basics.TealKeyValue{"101": basics.TealValue{Type: basics.TealBytesType, Bytes: "101"}}}
	accountDeltas[0].UpsertAppResource(addrs[1], 101, ledgercore.AppParamsDelta{Params: &appParams101}, ledgercore.AppLocalStateDelta{LocalState: &appLocalState101})

	// addr 2 has asset params and a holding for another asset
	assetParams102 := basics.AssetParams{Total: 102}
	assetHolding202 := basics.AssetHolding{Amount: 202}
	accountDeltas[0].UpsertAssetResource(addrs[2], 102, ledgercore.AssetParamsDelta{Params: &assetParams102}, ledgercore.AssetHoldingDelta{})
	accountDeltas[0].UpsertAssetResource(addrs[2], 202, ledgercore.AssetParamsDelta{}, ledgercore.AssetHoldingDelta{Holding: &assetHolding202})

	// addr 3 has asset params and a holding for the same asset
	assetParams103 := basics.AssetParams{Total: 103}
	assetHolding103 := basics.AssetHolding{Amount: 103}
	accountDeltas[0].UpsertAssetResource(addrs[3], 103, ledgercore.AssetParamsDelta{Params: &assetParams103}, ledgercore.AssetHoldingDelta{Holding: &assetHolding103})

	baseResources.init(nil, 100, 80)

	outResourcesDeltas = makeCompactResourceDeltas(accountDeltas, basics.Round(1), true, baseAccounts, baseResources)
	// 6 entries are missing: same app (asset) params and local state are combined into a single entry
	require.Equal(t, 6, len(outResourcesDeltas.misses))
	require.Equal(t, 6, len(outResourcesDeltas.deltas))

	// check deltas with missing accounts

	checkNewDeltas := func(outResourcesDeltas compactResourcesDeltas) {
		delta, _ := outResourcesDeltas.get(addrs[0], 100)
		require.NotEmpty(t, delta.newResource)
		require.Equal(t, appParams100.ApprovalProgram, delta.newResource.ApprovalProgram)
		// do not check delta.nAcctDeltas since checkNewDeltas func is reused and this entry gets modified

		delta, _ = outResourcesDeltas.get(addrs[0], 200)
		require.NotEmpty(t, delta.newResource)
		require.Equal(t, appLocalState200.KeyValue, delta.newResource.GetAppLocalState().KeyValue)
		require.Equal(t, int(1), delta.nAcctDeltas)

		delta, _ = outResourcesDeltas.get(addrs[1], 101)
		require.NotEmpty(t, delta.newResource)
		require.Equal(t, appParams101.ApprovalProgram, delta.newResource.ApprovalProgram)
		require.Equal(t, appLocalState101.KeyValue, delta.newResource.GetAppLocalState().KeyValue)
		require.Equal(t, int(1), delta.nAcctDeltas)

		delta, _ = outResourcesDeltas.get(addrs[2], 102)
		require.NotEmpty(t, delta.newResource)
		require.Equal(t, assetParams102.Total, delta.newResource.Total)
		require.Equal(t, int(1), delta.nAcctDeltas)
		delta, _ = outResourcesDeltas.get(addrs[2], 202)
		require.NotEmpty(t, delta.newResource)
		require.Equal(t, assetHolding202.Amount, delta.newResource.GetAssetHolding().Amount)
		require.Equal(t, int(1), delta.nAcctDeltas)

		delta, _ = outResourcesDeltas.get(addrs[3], 103)
		require.NotEmpty(t, delta.newResource)
		require.Equal(t, assetParams103.Total, delta.newResource.Total)
		require.Equal(t, assetHolding103.Amount, delta.newResource.GetAssetHolding().Amount)
		require.Equal(t, int(1), delta.nAcctDeltas)
	}

	checkNewDeltas(outResourcesDeltas)
	for i := int64(0); i < 4; i++ {
		delta, idx := outResourcesDeltas.get(addrs[i], basics.CreatableIndex(100+i))
		require.NotEqual(t, -1, idx)
		require.Equal(t, persistedResourcesData{aidx: basics.CreatableIndex(100 + i)}, delta.oldResource)
		if i%2 == 0 {
			delta, idx = outResourcesDeltas.get(addrs[i], basics.CreatableIndex(200+i))
			require.NotEqual(t, -1, idx)
			require.Equal(t, persistedResourcesData{aidx: basics.CreatableIndex(200 + i)}, delta.oldResource)
		}
	}

	// check deltas without missing accounts
	for i := int64(0); i < 4; i++ {
		baseResources.write(persistedResourcesData{addrid: i + 1, aidx: basics.CreatableIndex(100 + i)}, addrs[i])
		if i%2 == 0 {
			baseResources.write(persistedResourcesData{addrid: i + 1, aidx: basics.CreatableIndex(200 + i)}, addrs[i])
		}
	}

	outResourcesDeltas = makeCompactResourceDeltas(accountDeltas, basics.Round(1), true, baseAccounts, baseResources)
	require.Equal(t, 0, len(outResourcesDeltas.misses))
	require.Equal(t, 6, len(outResourcesDeltas.deltas))

	checkNewDeltas(outResourcesDeltas)
	for i := int64(0); i < 4; i++ {
		delta, idx := outResourcesDeltas.get(addrs[i], basics.CreatableIndex(100+i))
		require.NotEqual(t, -1, idx)
		require.Equal(t, persistedResourcesData{addrid: i + 1, aidx: basics.CreatableIndex(100 + i)}, delta.oldResource)
		if i%2 == 0 {
			delta, idx = outResourcesDeltas.get(addrs[i], basics.CreatableIndex(200+i))
			require.NotEqual(t, -1, idx)
			require.Equal(t, persistedResourcesData{addrid: i + 1, aidx: basics.CreatableIndex(200 + i)}, delta.oldResource)
		}
	}

	// add another round
	accountDeltas = append(accountDeltas, ledgercore.AccountDeltas{})
	accountDeltas[1].Upsert(addrs[0], ledgercore.AccountData{AccountBaseData: ledgercore.AccountBaseData{MicroAlgos: basics.MicroAlgos{Raw: 3}}})
	accountDeltas[1].Upsert(addrs[3], ledgercore.AccountData{AccountBaseData: ledgercore.AccountBaseData{MicroAlgos: basics.MicroAlgos{Raw: 8}}})

	appLocalState100 := basics.AppLocalState{KeyValue: basics.TealKeyValue{"100": basics.TealValue{Type: basics.TealBytesType, Bytes: "100"}}}
	accountDeltas[1].UpsertAppResource(addrs[0], 100, ledgercore.AppParamsDelta{}, ledgercore.AppLocalStateDelta{LocalState: &appLocalState100})

	appParams104 := basics.AppParams{ApprovalProgram: []byte{104}}
	appLocalState204 := basics.AppLocalState{KeyValue: basics.TealKeyValue{"204": basics.TealValue{Type: basics.TealBytesType, Bytes: "204"}}}
	accountDeltas[1].UpsertAppResource(addrs[4], 104, ledgercore.AppParamsDelta{Params: &appParams104}, ledgercore.AppLocalStateDelta{LocalState: &appLocalState204})

	baseResources.write(persistedResourcesData{addrid: 5 /* 4+1 */, aidx: basics.CreatableIndex(104)}, addrs[4])
	outResourcesDeltas = makeCompactResourceDeltas(accountDeltas, basics.Round(1), true, baseAccounts, baseResources)

	require.Equal(t, 0, len(outResourcesDeltas.misses))
	require.Equal(t, 7, len(outResourcesDeltas.deltas))

	checkNewDeltas(outResourcesDeltas)
	delta, _ = outResourcesDeltas.get(addrs[0], 100)
	require.Equal(t, appLocalState100.KeyValue, delta.newResource.GetAppLocalState().KeyValue)
	require.Equal(t, int(2), delta.nAcctDeltas)

	delta, _ = outResourcesDeltas.get(addrs[4], 104)
	require.Equal(t, appParams104.ApprovalProgram, delta.newResource.GetAppParams().ApprovalProgram)
	require.Equal(t, appLocalState204.KeyValue, delta.newResource.GetAppLocalState().KeyValue)
	require.Equal(t, int(1), delta.nAcctDeltas)
}

// TestAcctUpdatesCachesInitialization test the functionality of the initializeCaches cache.
func TestAcctUpdatesCachesInitialization(t *testing.T) {
	partitiontest.PartitionTest(t)

	// The next operations are heavy on the memory.
	// Garbage collection helps prevent trashing
	runtime.GC()

	protocolVersion := protocol.ConsensusCurrentVersion

	initialRounds := uint64(1)
	accountsCount := 5
	rewardsLevels := []uint64{0}
	accts := setupAccts(accountsCount)

	ml := makeMockLedgerForTracker(t, true, int(initialRounds), protocolVersion, accts)
	ml.log.SetLevel(logging.Warn)
	defer ml.Close()

	conf := config.GetDefaultLocal()
	au, _ := newAcctUpdates(t, ml, conf)

	// cover initialRounds genesis blocks
	rewardLevel := uint64(0)
	for i := 1; i < int(initialRounds); i++ {
		accts = append(accts, accts[0])
		rewardsLevels = append(rewardsLevels, rewardLevel)
	}

	recoveredLedgerRound := basics.Round(initialRounds + initializeCachesRoundFlushInterval + conf.MaxAcctLookback + 1)

	for i := basics.Round(initialRounds); i <= recoveredLedgerRound; i++ {
		rewardLevelDelta := crypto.RandUint64() % 5
		rewardLevel += rewardLevelDelta
		accountChanges := 2

		updates, totals := ledgertesting.RandomDeltasBalanced(accountChanges, accts[i-1], rewardLevel)
		prevRound, prevTotals, err := au.LatestTotals()
		require.Equal(t, i-1, prevRound)
		require.NoError(t, err)

		newPool := totals[testPoolAddr]
		newPool.MicroAlgos.Raw -= prevTotals.RewardUnits() * rewardLevelDelta
		updates.Upsert(testPoolAddr, newPool)
		totals[testPoolAddr] = newPool
		newAccts := applyPartialDeltas(accts[i-1], updates)

		blk := bookkeeping.Block{
			BlockHeader: bookkeeping.BlockHeader{Round: i},
		}
		blk.RewardsLevel = rewardLevel
		blk.CurrentProtocol = protocolVersion

		delta := ledgercore.MakeStateDelta(&blk.BlockHeader, 0, updates.Len(), 0)
		delta.Accts.MergeAccounts(updates)
		delta.Totals = accumulateTotals(t, protocol.ConsensusCurrentVersion, []map[basics.Address]ledgercore.AccountData{totals}, rewardLevel)
		ml.addMockBlock(blockEntry{block: blk}, delta)
		ml.trackers.newBlock(blk, delta)
		ml.trackers.committedUpTo(basics.Round(i))
		ml.trackers.waitAccountsWriting()
		accts = append(accts, newAccts)
		rewardsLevels = append(rewardsLevels, rewardLevel)
	}
	au.close()

	// reset the accounts, since their balances are now changed due to the rewards.
	accts = []map[basics.Address]basics.AccountData{ledgertesting.RandomAccounts(accountsCount, true)}

	// create another mocked ledger, but this time with a fresh new tracker database.
	ml2 := makeMockLedgerForTracker(t, true, int(initialRounds), protocolVersion, accts)
	ml2.log.SetLevel(logging.Warn)
	defer ml2.Close()

	// and "fix" it to contain the blocks and deltas from before.
	ml2.blocks = ml.blocks
	ml2.deltas = ml.deltas

	conf = config.GetDefaultLocal()
	au, _ = newAcctUpdates(t, ml2, conf)
	defer au.close()

	// make sure the deltas array end up containing only the most recent 320 rounds.
	require.Equal(t, int(conf.MaxAcctLookback), len(au.deltas))
	require.Equal(t, recoveredLedgerRound-basics.Round(conf.MaxAcctLookback), au.cachedDBRound)

	// Garbage collection helps prevent trashing for next tests
	runtime.GC()
}

// TestAcctUpdatesSplittingConsensusVersionCommits tests the a sequence of commits that spans over multiple consensus versions works correctly.
func TestAcctUpdatesSplittingConsensusVersionCommits(t *testing.T) {
	partitiontest.PartitionTest(t)

	initProtocolVersion := protocol.ConsensusV20

	initialRounds := uint64(1)

	accountsCount := 5
	rewardsLevels := []uint64{0}
	accts := setupAccts(accountsCount)

	ml := makeMockLedgerForTracker(t, true, int(initialRounds), initProtocolVersion, accts)
	ml.log.SetLevel(logging.Warn)
	defer ml.Close()

	conf := config.GetDefaultLocal()
	au, _ := newAcctUpdates(t, ml, conf)
	defer au.close()

	// cover initialRounds genesis blocks
	rewardLevel := uint64(0)
	for i := 1; i < int(initialRounds); i++ {
		accts = append(accts, accts[0])
		rewardsLevels = append(rewardsLevels, rewardLevel)
	}

	extraRounds := uint64(39)

	// write the extraRounds rounds so that we will fill up the queue.
	for i := basics.Round(initialRounds); i < basics.Round(initialRounds+extraRounds); i++ {
		rewardLevelDelta := crypto.RandUint64() % 5
		rewardLevel += rewardLevelDelta
		accountChanges := 2

		updates, totals := ledgertesting.RandomDeltasBalanced(accountChanges, accts[i-1], rewardLevel)
		prevRound, prevTotals, err := au.LatestTotals()
		require.Equal(t, i-1, prevRound)
		require.NoError(t, err)

		newPool := totals[testPoolAddr]
		newPool.MicroAlgos.Raw -= prevTotals.RewardUnits() * rewardLevelDelta
		updates.Upsert(testPoolAddr, newPool)
		totals[testPoolAddr] = newPool
		newAccts := applyPartialDeltas(accts[i-1], updates)

		blk := bookkeeping.Block{
			BlockHeader: bookkeeping.BlockHeader{
				Round: basics.Round(i),
			},
		}
		blk.RewardsLevel = rewardLevel
		blk.CurrentProtocol = initProtocolVersion

		delta := ledgercore.MakeStateDelta(&blk.BlockHeader, 0, updates.Len(), 0)
		delta.Accts.MergeAccounts(updates)
		delta.Totals = accumulateTotals(t, protocol.ConsensusCurrentVersion, []map[basics.Address]ledgercore.AccountData{totals}, rewardLevel)
		ml.addMockBlock(blockEntry{block: blk}, delta)
		ml.trackers.newBlock(blk, delta)
		accts = append(accts, newAccts)
		rewardsLevels = append(rewardsLevels, rewardLevel)
	}

	newVersionBlocksCount := uint64(47)
	newVersion := protocol.ConsensusV21
	maxAcctLookback := conf.MaxAcctLookback
	// add 47 more rounds that contains blocks using a newer consensus version, and stuff it with maxAcctLookback
	lastRoundToWrite := basics.Round(initialRounds + maxAcctLookback + extraRounds + newVersionBlocksCount)
	for i := basics.Round(initialRounds + extraRounds); i < lastRoundToWrite; i++ {
		rewardLevelDelta := crypto.RandUint64() % 5
		rewardLevel += rewardLevelDelta
		accountChanges := 2

		updates, totals := ledgertesting.RandomDeltasBalanced(accountChanges, accts[i-1], rewardLevel)
		prevRound, prevTotals, err := au.LatestTotals()
		require.Equal(t, i-1, prevRound)
		require.NoError(t, err)

		newPool := totals[testPoolAddr]
		newPool.MicroAlgos.Raw -= prevTotals.RewardUnits() * rewardLevelDelta
		updates.Upsert(testPoolAddr, newPool)
		totals[testPoolAddr] = newPool
		newAccts := applyPartialDeltas(accts[i-1], updates)

		blk := bookkeeping.Block{
			BlockHeader: bookkeeping.BlockHeader{
				Round: basics.Round(i),
			},
		}
		blk.RewardsLevel = rewardLevel
		blk.CurrentProtocol = newVersion

		delta := ledgercore.MakeStateDelta(&blk.BlockHeader, 0, updates.Len(), 0)
		delta.Accts.MergeAccounts(updates)
		delta.Totals = accumulateTotals(t, protocol.ConsensusCurrentVersion, []map[basics.Address]ledgercore.AccountData{totals}, rewardLevel)
		ml.addMockBlock(blockEntry{block: blk}, delta)
		ml.trackers.newBlock(blk, delta)
		accts = append(accts, newAccts)
		rewardsLevels = append(rewardsLevels, rewardLevel)
	}
	// now, commit and verify that the produceCommittingTask method broken the range correctly.
	ml.trackers.committedUpTo(lastRoundToWrite)
	ml.trackers.waitAccountsWriting()
	require.Equal(t, basics.Round(initialRounds+extraRounds)-1, au.cachedDBRound)

}

// TestAcctUpdatesSplittingConsensusVersionCommitsBoundary tests the a sequence of commits that spans over multiple consensus versions works correctly, and
// in particular, complements TestAcctUpdatesSplittingConsensusVersionCommits by testing the commit boundary.
func TestAcctUpdatesSplittingConsensusVersionCommitsBoundary(t *testing.T) {
	partitiontest.PartitionTest(t)

	initProtocolVersion := protocol.ConsensusV20

	initialRounds := uint64(1)
	accountsCount := 5
	rewardsLevels := []uint64{0}
	accts := setupAccts(accountsCount)

	ml := makeMockLedgerForTracker(t, true, int(initialRounds), initProtocolVersion, accts)
	ml.log.SetLevel(logging.Warn)
	defer ml.Close()

	conf := config.GetDefaultLocal()
	au, _ := newAcctUpdates(t, ml, conf)
	defer au.close()

	// cover initialRounds genesis blocks
	rewardLevel := uint64(0)
	for i := 1; i < int(initialRounds); i++ {
		accts = append(accts, accts[0])
		rewardsLevels = append(rewardsLevels, rewardLevel)
	}

	extraRounds := uint64(39)

	// write extraRounds rounds so that we will fill up the queue.
	for i := basics.Round(initialRounds); i < basics.Round(initialRounds+extraRounds); i++ {
		rewardLevelDelta := crypto.RandUint64() % 5
		rewardLevel += rewardLevelDelta
		accountChanges := 2

		updates, totals := ledgertesting.RandomDeltasBalanced(accountChanges, accts[i-1], rewardLevel)
		prevRound, prevTotals, err := au.LatestTotals()
		require.Equal(t, i-1, prevRound)
		require.NoError(t, err)

		newPool := totals[testPoolAddr]
		newPool.MicroAlgos.Raw -= prevTotals.RewardUnits() * rewardLevelDelta
		updates.Upsert(testPoolAddr, newPool)
		totals[testPoolAddr] = newPool
		newAccts := applyPartialDeltas(accts[i-1], updates)

		blk := bookkeeping.Block{
			BlockHeader: bookkeeping.BlockHeader{
				Round: basics.Round(i),
			},
		}
		blk.RewardsLevel = rewardLevel
		blk.CurrentProtocol = initProtocolVersion

		delta := ledgercore.MakeStateDelta(&blk.BlockHeader, 0, updates.Len(), 0)
		delta.Accts.MergeAccounts(updates)
		delta.Totals = accumulateTotals(t, protocol.ConsensusCurrentVersion, []map[basics.Address]ledgercore.AccountData{totals}, rewardLevel)
		ml.addMockBlock(blockEntry{block: blk}, delta)
		ml.trackers.newBlock(blk, delta)
		accts = append(accts, newAccts)
		rewardsLevels = append(rewardsLevels, rewardLevel)
	}

	newVersion := protocol.ConsensusV21
	maxAcctLockback := conf.MaxAcctLookback
	// add maxAcctLockback-extraRounds more rounds that contains blocks using a newer consensus version.
	endOfFirstNewProtocolSegment := basics.Round(initialRounds + extraRounds + maxAcctLockback)
	for i := basics.Round(initialRounds + extraRounds); i <= endOfFirstNewProtocolSegment; i++ {
		rewardLevelDelta := crypto.RandUint64() % 5
		rewardLevel += rewardLevelDelta
		accountChanges := 2

		updates, totals := ledgertesting.RandomDeltasBalanced(accountChanges, accts[i-1], rewardLevel)
		prevRound, prevTotals, err := au.LatestTotals()
		require.Equal(t, i-1, prevRound)
		require.NoError(t, err)

		newPool := totals[testPoolAddr]
		newPool.MicroAlgos.Raw -= prevTotals.RewardUnits() * rewardLevelDelta
		updates.Upsert(testPoolAddr, newPool)
		totals[testPoolAddr] = newPool
		newAccts := applyPartialDeltas(accts[i-1], updates)

		blk := bookkeeping.Block{
			BlockHeader: bookkeeping.BlockHeader{
				Round: basics.Round(i),
			},
		}
		blk.RewardsLevel = rewardLevel
		blk.CurrentProtocol = newVersion

		delta := ledgercore.MakeStateDelta(&blk.BlockHeader, 0, updates.Len(), 0)
		delta.Accts.MergeAccounts(updates)
		delta.Totals = accumulateTotals(t, protocol.ConsensusCurrentVersion, []map[basics.Address]ledgercore.AccountData{totals}, rewardLevel)
		ml.addMockBlock(blockEntry{block: blk}, delta)
		ml.trackers.newBlock(blk, delta)
		accts = append(accts, newAccts)
		rewardsLevels = append(rewardsLevels, rewardLevel)
	}
	// now, commit and verify that the produceCommittingTask method broken the range correctly.
	ml.trackers.committedUpTo(endOfFirstNewProtocolSegment)
	ml.trackers.waitAccountsWriting()
	require.Equal(t, basics.Round(initialRounds+extraRounds)-1, au.cachedDBRound)

	// write additional extraRounds elements and verify these can be flushed.
	for i := endOfFirstNewProtocolSegment + 1; i <= basics.Round(initialRounds+2*extraRounds+maxAcctLockback); i++ {
		rewardLevelDelta := crypto.RandUint64() % 5
		rewardLevel += rewardLevelDelta
		accountChanges := 2

		updates, totals := ledgertesting.RandomDeltasBalanced(accountChanges, accts[i-1], rewardLevel)
		prevRound, prevTotals, err := au.LatestTotals()
		require.Equal(t, i-1, prevRound)
		require.NoError(t, err)

		newPool := totals[testPoolAddr]
		newPool.MicroAlgos.Raw -= prevTotals.RewardUnits() * rewardLevelDelta
		updates.Upsert(testPoolAddr, newPool)
		totals[testPoolAddr] = newPool
		newAccts := applyPartialDeltas(accts[i-1], updates)

		blk := bookkeeping.Block{
			BlockHeader: bookkeeping.BlockHeader{
				Round: basics.Round(i),
			},
		}
		blk.RewardsLevel = rewardLevel
		blk.CurrentProtocol = newVersion

		delta := ledgercore.MakeStateDelta(&blk.BlockHeader, 0, updates.Len(), 0)
		delta.Accts.MergeAccounts(updates)
		delta.Totals = accumulateTotals(t, protocol.ConsensusCurrentVersion, []map[basics.Address]ledgercore.AccountData{totals}, rewardLevel)
		ml.addMockBlock(blockEntry{block: blk}, delta)
		ml.trackers.newBlock(blk, delta)
		accts = append(accts, newAccts)
		rewardsLevels = append(rewardsLevels, rewardLevel)
	}
	ml.trackers.committedUpTo(endOfFirstNewProtocolSegment + basics.Round(extraRounds))
	ml.trackers.waitAccountsWriting()
	require.Equal(t, basics.Round(initialRounds+2*extraRounds), au.cachedDBRound)
}

// TestAcctUpdatesResources checks that created, deleted, and created resource keep
// acct updates' compact deltas in a correct state
func TestAcctUpdatesResources(t *testing.T) {
	partitiontest.PartitionTest(t)

	accts := setupAccts(20)
	testProtocolVersion := protocol.ConsensusCurrentVersion
	protoParams := config.Consensus[testProtocolVersion]

	ml := makeMockLedgerForTracker(t, false, 1, testProtocolVersion, accts)
	defer ml.Close()

	conf := config.GetDefaultLocal()
	au, _ := newAcctUpdates(t, ml, conf)
	defer au.close()

	var addr1 basics.Address
	var addr2 basics.Address
	for addr := range accts[0] {
		if addr != testSinkAddr && addr != testPoolAddr {
			if addr1 == (basics.Address{}) {
				addr1 = addr
			} else if addr2 == (basics.Address{}) {
				addr2 = addr
			} else {
				break
			}
		}
	}

	maxAcctLookback := conf.MaxAcctLookback

	aidx := basics.AssetIndex(1)
	aidx2 := basics.AssetIndex(2)
	aidx3 := basics.AppIndex(3)
	aidx4 := basics.AssetIndex(5)

	rewardLevel := uint64(0)
	knownCreatables := make(map[basics.CreatableIndex]bool)
	// the test 1 requires 3 blocks with different resource state, au requires maxAcctLookback blocks to start persisting
	// the test 2 requires 2 more blocks
	// the test 2 requires 2 more blocks
	for i := basics.Round(1); i <= basics.Round(maxAcctLookback+3+2+2); i++ {
		rewardLevelDelta := crypto.RandUint64() % 5
		rewardLevel += rewardLevelDelta
		var updates ledgercore.AccountDeltas

		// test 1: modify state as needed for the tests: create, delete, create
		// expect no errors on accounts writing
		if i == 1 {
			updates.Upsert(addr1, ledgercore.AccountData{AccountBaseData: ledgercore.AccountBaseData{MicroAlgos: basics.MicroAlgos{Raw: 1000000}, TotalAssets: 1}})
			updates.UpsertAssetResource(addr1, aidx, ledgercore.AssetParamsDelta{}, ledgercore.AssetHoldingDelta{Holding: &basics.AssetHolding{Amount: 100}})
		}
		if i == 2 {
			updates.Upsert(addr1, ledgercore.AccountData{AccountBaseData: ledgercore.AccountBaseData{MicroAlgos: basics.MicroAlgos{Raw: 1000000}, TotalAssets: 0}})
			updates.UpsertAssetResource(addr1, aidx, ledgercore.AssetParamsDelta{}, ledgercore.AssetHoldingDelta{Deleted: true})
		}
		if i == 3 {
			updates.Upsert(addr1, ledgercore.AccountData{AccountBaseData: ledgercore.AccountBaseData{MicroAlgos: basics.MicroAlgos{Raw: 1000000}, TotalAssets: 1}})
			updates.UpsertAssetResource(addr1, aidx, ledgercore.AssetParamsDelta{}, ledgercore.AssetHoldingDelta{Holding: &basics.AssetHolding{Amount: 200}})
		}

		// test 2: send back to creator creator
		// expect matching balances at the end
		creatorParams := ledgercore.AssetParamsDelta{Params: &basics.AssetParams{Total: 1000}}
		if i == 4 {
			// create base account to make lookup work
			updates.Upsert(addr1, ledgercore.AccountData{AccountBaseData: ledgercore.AccountBaseData{MicroAlgos: basics.MicroAlgos{Raw: 1000000}, TotalAssets: 2, TotalAssetParams: 1}})
			updates.Upsert(addr2, ledgercore.AccountData{AccountBaseData: ledgercore.AccountBaseData{MicroAlgos: basics.MicroAlgos{Raw: 1000000}, TotalAssets: 1}})

			// create an asset
			updates.UpsertAssetResource(addr1, aidx2, creatorParams, ledgercore.AssetHoldingDelta{Holding: &basics.AssetHolding{Amount: 1000}})

			// transfer
			updates.UpsertAssetResource(addr1, aidx2, creatorParams, ledgercore.AssetHoldingDelta{Holding: &basics.AssetHolding{Amount: 900}})
			updates.UpsertAssetResource(addr2, aidx2, ledgercore.AssetParamsDelta{}, ledgercore.AssetHoldingDelta{Holding: &basics.AssetHolding{Amount: 100}})
		}
		if i == 5 {
			// transfer back: asset holding record incorrectly clears params record
			updates.UpsertAssetResource(addr2, aidx2, ledgercore.AssetParamsDelta{}, ledgercore.AssetHoldingDelta{Holding: &basics.AssetHolding{Amount: 99}})
			updates.UpsertAssetResource(addr1, aidx2, creatorParams, ledgercore.AssetHoldingDelta{Holding: &basics.AssetHolding{Amount: 901}})
		}

		// test 3: own app local state closeout, own empty
		appParams := ledgercore.AppParamsDelta{Params: &basics.AppParams{ApprovalProgram: []byte{2, 0x20, 1, 1, 0x22} /* int 1 */}}
		if i == 6 {
			updates.Upsert(addr1, ledgercore.AccountData{AccountBaseData: ledgercore.AccountBaseData{MicroAlgos: basics.MicroAlgos{Raw: 1000000}, TotalAssets: 3, TotalAssetParams: 2, TotalAppParams: 1, TotalAppLocalStates: 1}})

			// create an app
			updates.UpsertAppResource(addr1, aidx3, appParams, ledgercore.AppLocalStateDelta{LocalState: &basics.AppLocalState{Schema: basics.StateSchema{NumUint: 10}}})
			// create an asset
			updates.UpsertAssetResource(addr1, aidx4, creatorParams, ledgercore.AssetHoldingDelta{Holding: &basics.AssetHolding{Amount: 1000}})
		}
		if i == 7 {
			// closeout app
			updates.UpsertAppResource(addr1, aidx3, appParams, ledgercore.AppLocalStateDelta{LocalState: nil, Deleted: true})
			// transfer own holdings
			updates.UpsertAssetResource(addr1, aidx4, creatorParams, ledgercore.AssetHoldingDelta{Holding: &basics.AssetHolding{Amount: 0}})
		}

		prevRound, prevTotals, err := au.LatestTotals()
		require.Equal(t, i-1, prevRound)
		require.NoError(t, err)

		base := accts[i-1]
		newAccts := applyPartialDeltas(base, updates)
		newTotals := ledgertesting.CalculateNewRoundAccountTotals(t, updates, rewardLevel, protoParams, base, prevTotals)

		blk := bookkeeping.Block{
			BlockHeader: bookkeeping.BlockHeader{
				Round: basics.Round(i),
			},
		}
		blk.RewardsLevel = rewardLevel
		blk.CurrentProtocol = testProtocolVersion
		delta := ledgercore.MakeStateDelta(&blk.BlockHeader, 0, updates.Len(), 0)
		delta.Accts.MergeAccounts(updates)
		delta.Creatables = creatablesFromUpdates(base, updates, knownCreatables)
		delta.Totals = newTotals

		ml.trackers.newBlock(blk, delta)

		// commit changes synchroniously
		_, maxLookback := au.committedUpTo(i)
		dcc := &deferredCommitContext{
			deferredCommitRange: deferredCommitRange{
				lookback: maxLookback,
			},
		}
		cdr := &dcc.deferredCommitRange
		cdr = au.produceCommittingTask(i, ml.trackers.dbRound, cdr)
		if cdr != nil {
			func() {
				dcc.deferredCommitRange = *cdr
				ml.trackers.accountsWriting.Add(1)
				defer ml.trackers.accountsWriting.Done()

				// do not take any locks since all operations are synchronous
				newBase := basics.Round(dcc.offset) + dcc.oldBase
				dcc.newBase = newBase

				err := au.prepareCommit(dcc)
				require.NoError(t, err)
				err = ml.trackers.dbs.Wdb.Atomic(func(ctx context.Context, tx *sql.Tx) (err error) {
					err = au.commitRound(ctx, tx, dcc)
					if err != nil {
						return err
					}
					err = updateAccountsRound(tx, newBase)
					return err
				})
				require.NoError(t, err)
				ml.trackers.dbRound = newBase
				au.postCommit(ml.trackers.ctx, dcc)
				au.postCommitUnlocked(ml.trackers.ctx, dcc)
			}()

		}
		accts = append(accts, newAccts)
	}

	ad, _, _, err := au.lookupLatest(addr1)
	require.NoError(t, err)
	require.Equal(t, uint64(1000), ad.AssetParams[aidx2].Total)
	require.Equal(t, uint64(901), ad.Assets[aidx2].Amount)

	require.NotEmpty(t, ad.AppParams[aidx3])
	require.NotEmpty(t, ad.AppParams[aidx3].ApprovalProgram)
	require.NotEmpty(t, ad.AssetParams[aidx4])
	h, ok := ad.Assets[aidx4]
	require.True(t, ok)
	require.Empty(t, h)

	ad, _, _, err = au.lookupLatest(addr2)
	require.NoError(t, err)
	require.Equal(t, uint64(99), ad.Assets[aidx2].Amount)
}

// TestConsecutiveVersion tests the consecutiveVersion method correctness.
func TestConsecutiveVersion(t *testing.T) {
	partitiontest.PartitionTest(t)

	var au accountUpdates
	au.versions = []protocol.ConsensusVersion{
		protocol.ConsensusV19,
		protocol.ConsensusV20,
		protocol.ConsensusV20,
		protocol.ConsensusV20,
		protocol.ConsensusV20,
		protocol.ConsensusV21,
		protocol.ConsensusV21,
		protocol.ConsensusV21,
		protocol.ConsensusV21,
		protocol.ConsensusV21,
		protocol.ConsensusV21,
		protocol.ConsensusV22,
	}
	for offset := uint64(1); offset < uint64(len(au.versions)); offset++ {
		co := au.consecutiveVersion(offset)
		require.Equal(t, au.versions[1], au.versions[co])
	}
	au.versions = []protocol.ConsensusVersion{
		protocol.ConsensusV19,
		protocol.ConsensusV20,
		protocol.ConsensusV21,
	}
}

func TestAcctUpdatesLookupLatest(t *testing.T) {
	partitiontest.PartitionTest(t)

	accts := ledgertesting.RandomAccounts(10, false)
	ml := makeMockLedgerForTracker(t, true, 10, protocol.ConsensusCurrentVersion, []map[basics.Address]basics.AccountData{accts})
	defer ml.Close()

	conf := config.GetDefaultLocal()
	au, _ := newAcctUpdates(t, ml, conf)
	defer au.close()
	for addr, acct := range accts {
		acctData, validThrough, withoutRewards, err := au.lookupLatest(addr)
		require.NoError(t, err)
		require.Equal(t, acct, acctData)

		// check "withoutRewards" matches result of LookupWithoutRewards
		d, r, err := au.LookupWithoutRewards(validThrough, addr)
		require.NoError(t, err)
		require.Equal(t, validThrough, r)
		require.Equal(t, withoutRewards, d.MicroAlgos)
	}
}

// This test helper attempts to cover the case when an accountUpdates.lookupX method:
// - can't find the requested address,
// - falls through looking at deltas and the LRU accounts cache,
// - then hits the database (calling accountsDbQueries.lookup)
// only to discover that the round stored in the database (committed in accountUpdates.commitRound)
// is out of sync with accountUpdates.cachedDBRound (updated a little bit later in accountUpdates.postCommit).
//
// In this case it waits on a condition variable and retries when
// commitSyncer/accountUpdates has advanced the cachedDBRound.
func testAcctUpdatesLookupRetry(t *testing.T, assertFn func(au *accountUpdates, accts []map[basics.Address]basics.AccountData, rnd basics.Round, proto config.ConsensusParams, rewardsLevels []uint64)) {
	testProtocolVersion := protocol.ConsensusCurrentVersion
	proto := config.Consensus[testProtocolVersion]

	accts := setupAccts(20)
	rewardsLevels := []uint64{0}

	conf := config.GetDefaultLocal()
	initialBlocksCount := int(conf.MaxAcctLookback)
	ml := makeMockLedgerForTracker(t, false, initialBlocksCount, testProtocolVersion, accts)
	defer ml.Close()

	au, ao := newAcctUpdates(t, ml, conf)
	defer au.close()
	defer ao.close()

	// cover 10 genesis blocks
	rewardLevel := uint64(0)
	for i := 1; i < initialBlocksCount; i++ {
		accts = append(accts, accts[0])
		rewardsLevels = append(rewardsLevels, rewardLevel)
	}

	checkAcctUpdates(t, au, ao, 0, basics.Round(initialBlocksCount)-1, accts, rewardsLevels, proto)

	// lastCreatableID stores asset or app max used index to get rid of conflicts
	lastCreatableID := basics.CreatableIndex(crypto.RandUint64() % 512)
	knownCreatables := make(map[basics.CreatableIndex]bool)

	for i := basics.Round(initialBlocksCount); i < basics.Round(conf.MaxAcctLookback+15); i++ {
		rewardLevelDelta := crypto.RandUint64() % 5
		rewardLevel += rewardLevelDelta
		var updates ledgercore.AccountDeltas
		var totals map[basics.Address]ledgercore.AccountData
		base := accts[i-1]
		updates, totals = ledgertesting.RandomDeltasBalancedFull(
			1, base, rewardLevel, &lastCreatableID)
		prevRound, prevTotals, err := au.LatestTotals()
		require.Equal(t, i-1, prevRound)
		require.NoError(t, err)

		newPool := totals[testPoolAddr]
		newPool.MicroAlgos.Raw -= prevTotals.RewardUnits() * rewardLevelDelta
		updates.Upsert(testPoolAddr, newPool)
		totals[testPoolAddr] = newPool
		newAccts := applyPartialDeltas(base, updates)

		blk := bookkeeping.Block{
			BlockHeader: bookkeeping.BlockHeader{
				Round: basics.Round(i),
			},
		}
		blk.RewardsLevel = rewardLevel
		blk.CurrentProtocol = testProtocolVersion

		delta := ledgercore.MakeStateDelta(&blk.BlockHeader, 0, updates.Len(), 0)
		delta.Accts.MergeAccounts(updates)
		delta.Creatables = creatablesFromUpdates(base, updates, knownCreatables)
		delta.Totals = accumulateTotals(t, testProtocolVersion, []map[basics.Address]ledgercore.AccountData{totals}, rewardLevel)
		ml.trackers.newBlock(blk, delta)
		accts = append(accts, newAccts)
		rewardsLevels = append(rewardsLevels, rewardLevel)

		checkAcctUpdates(t, au, ao, 0, i, accts, rewardsLevels, proto)
	}

	flushRound := func(i basics.Round) {
		// Clear the timer to ensure a flush
		ml.trackers.lastFlushTime = time.Time{}

		ml.trackers.committedUpTo(basics.Round(conf.MaxAcctLookback) + i)
		ml.trackers.waitAccountsWriting()
	}

	// flush a couple of rounds (indirectly schedules commitSyncer)
	flushRound(basics.Round(0))
	flushRound(basics.Round(1))

	// add stallingTracker to list of trackers
	stallingTracker := &blockingTracker{
		postCommitUnlockedEntryLock:   make(chan struct{}),
		postCommitUnlockedReleaseLock: make(chan struct{}),
		postCommitEntryLock:           make(chan struct{}),
		postCommitReleaseLock:         make(chan struct{}),
		alwaysLock:                    true,
	}
	ml.trackers.trackers = append([]ledgerTracker{stallingTracker}, ml.trackers.trackers...)

	// kick off another round
	rnd := basics.Round(2)
	go flushRound(rnd)

	// let stallingTracker enter postCommit() and block (waiting on postCommitReleaseLock)
	// this will prevent accountUpdates.postCommit() from updating au.cachedDBRound = newBase
	<-stallingTracker.postCommitEntryLock

	// prune the baseAccounts cache, so that lookup will fall through to the DB
	au.accountsMu.Lock()
	au.baseAccounts.prune(0)
	au.accountsMu.Unlock()

	defer func() { // allow the postCommitUnlocked() handler to go through, even if test fails
		<-stallingTracker.postCommitUnlockedEntryLock
		stallingTracker.postCommitUnlockedReleaseLock <- struct{}{}
	}()

	// issue a lookupWithoutRewards while persistedData.round != au.cachedDBRound
	// when synchronized=false it will fail fast
	_, _, _, _, err := au.lookupWithoutRewards(rnd, basics.Address{}, false)
	require.Equal(t, &MismatchingDatabaseRoundError{databaseRound: 2, memoryRound: 1}, err)

	// release the postCommit lock, once au.lookupWithoutRewards hits au.accountsReadCond.Wait()
	go func() {
		time.Sleep(200 * time.Millisecond)
		stallingTracker.postCommitReleaseLock <- struct{}{}
	}()

	assertFn(au, accts, rnd, proto, rewardsLevels)
}

func TestAcctUpdatesLookupLatestRetry(t *testing.T) {
	partitiontest.PartitionTest(t)

	testAcctUpdatesLookupRetry(t,
		func(au *accountUpdates, accts []map[basics.Address]basics.AccountData, rnd basics.Round, proto config.ConsensusParams, rewardsLevels []uint64) {
			// grab any address and data to use for call to lookup
			var addr basics.Address
			for a := range accts[rnd] {
				addr = a
				break
			}

			// issue a LookupWithoutRewards while persistedData.round != au.cachedDBRound
			d, validThrough, withoutRewards, err := au.lookupLatest(addr)
			require.NoError(t, err)
			require.Equal(t, accts[validThrough][addr].WithUpdatedRewards(proto, rewardsLevels[validThrough]), d)
			require.Equal(t, accts[validThrough][addr].MicroAlgos, withoutRewards)
			require.GreaterOrEqualf(t, uint64(validThrough), uint64(rnd), "validThrough: %v rnd :%v", validThrough, rnd)
		})
}

func TestAcctUpdatesLookupRetry(t *testing.T) {
	partitiontest.PartitionTest(t)

	testAcctUpdatesLookupRetry(t,
		func(au *accountUpdates, accts []map[basics.Address]basics.AccountData, rnd basics.Round, proto config.ConsensusParams, rewardsLevels []uint64) {
			// grab any address and data to use for call to lookup
			var addr basics.Address
			var data basics.AccountData
			for a, d := range accts[rnd] {
				addr = a
				data = d
				break
			}

			// issue a LookupWithoutRewards while persistedData.round != au.cachedDBRound
			d, validThrough, _, _, err := au.lookupWithoutRewards(rnd, addr, true)
			require.NoError(t, err)
			require.Equal(t, d, ledgercore.ToAccountData(data))
			// TODO: add online account data check
			require.GreaterOrEqualf(t, uint64(validThrough), uint64(rnd), "validThrough: %v rnd :%v", validThrough, rnd)
		})
}

// auCommitSync is a helper function calling the committing sequence similarly to what tracker registry does
func auCommitSync(t *testing.T, rnd basics.Round, au *accountUpdates, ml *mockLedgerForTracker) {
	_, maxLookback := au.committedUpTo(rnd)
	dcc := &deferredCommitContext{
		deferredCommitRange: deferredCommitRange{
			lookback: maxLookback,
		},
	}
	cdr := &dcc.deferredCommitRange
	cdr = au.produceCommittingTask(rnd, ml.trackers.dbRound, cdr)
	if cdr != nil {
		func() {
			dcc.deferredCommitRange = *cdr
			ml.trackers.accountsWriting.Add(1)
			defer ml.trackers.accountsWriting.Done()

			// do not take any locks since all operations are synchronous
			newBase := basics.Round(dcc.offset) + dcc.oldBase
			dcc.newBase = newBase

			err := au.prepareCommit(dcc)
			require.NoError(t, err)
			err = ml.trackers.dbs.Wdb.Atomic(func(ctx context.Context, tx *sql.Tx) (err error) {
				err = au.commitRound(ctx, tx, dcc)
				if err != nil {
					return err
				}
				err = updateAccountsRound(tx, newBase)
				return err
			})
			require.NoError(t, err)
			ml.trackers.dbRound = newBase
			au.postCommit(ml.trackers.ctx, dcc)
			au.postCommitUnlocked(ml.trackers.ctx, dcc)
		}()
	}
}

type auNewBlockOpts struct {
	updates         ledgercore.AccountDeltas
	version         protocol.ConsensusVersion
	protoParams     config.ConsensusParams
	knownCreatables map[basics.CreatableIndex]bool
}

func auNewBlock(t *testing.T, rnd basics.Round, au *accountUpdates, base map[basics.Address]basics.AccountData, data auNewBlockOpts, kvMods map[string]ledgercore.KvValueDelta) {
	rewardLevel := uint64(0)
	prevRound, prevTotals, err := au.LatestTotals()
	require.Equal(t, rnd-1, prevRound)
	require.NoError(t, err)

	newTotals := ledgertesting.CalculateNewRoundAccountTotals(t, data.updates, rewardLevel, data.protoParams, base, prevTotals)

	blk := bookkeeping.Block{
		BlockHeader: bookkeeping.BlockHeader{Round: rnd},
	}
	blk.RewardsLevel = rewardLevel
	blk.CurrentProtocol = data.version
	delta := ledgercore.MakeStateDelta(&blk.BlockHeader, 0, data.updates.Len(), 0)
	delta.Accts.MergeAccounts(data.updates)
	delta.Creatables = creatablesFromUpdates(base, data.updates, data.knownCreatables)
	delta.Totals = newTotals
	delta.KvMods = kvMods

	au.newBlock(blk, delta)
}

// TestAcctUpdatesLookupLatestCacheRetry simulates a situation when base account and resources are in a cache but
// account updates advances while calling lookupLatest
// The idea of the test:
// - create some base accounts and an account with resources
// - set that account to be in the caches
// - force cached round to be one less than the real DB round
// - call lookupLatest, ensure it blocks
// - advance lookupLatest and check the content is actual
func TestAcctUpdatesLookupLatestCacheRetry(t *testing.T) {
	partitiontest.PartitionTest(t)

	accts := setupAccts(20)

	testProtocolVersion := protocol.ConsensusCurrentVersion
	protoParams := config.Consensus[testProtocolVersion]

	ml := makeMockLedgerForTracker(t, true, 1, testProtocolVersion, accts)
	defer ml.Close()

	conf := config.GetDefaultLocal()
	au, _ := newAcctUpdates(t, ml, conf)
	defer au.close()

	var addr1 basics.Address
	for addr := range accts[0] {
		if addr != testSinkAddr && addr != testPoolAddr {
			addr1 = addr
			break
		}
	}

	aidx1 := basics.AssetIndex(1)
	aidx2 := basics.AssetIndex(2)
	knownCreatables := make(map[basics.CreatableIndex]bool)

	// the test 1 requires 2 blocks with different resource state, au requires MaxBalLookback block to start persisting
	for i := basics.Round(1); i <= basics.Round(conf.MaxAcctLookback+2); i++ {
		var updates ledgercore.AccountDeltas

		// add data
		if i == 1 {
			updates.Upsert(addr1, ledgercore.AccountData{AccountBaseData: ledgercore.AccountBaseData{MicroAlgos: basics.MicroAlgos{Raw: 1000000}, TotalAssetParams: 1, TotalAssets: 2}})
			updates.UpsertAssetResource(addr1, aidx1, ledgercore.AssetParamsDelta{Params: &basics.AssetParams{Total: 100}}, ledgercore.AssetHoldingDelta{Holding: &basics.AssetHolding{Amount: 100}})
			updates.UpsertAssetResource(addr1, aidx2, ledgercore.AssetParamsDelta{}, ledgercore.AssetHoldingDelta{Holding: &basics.AssetHolding{Amount: 200}})
		}

		base := accts[i-1]
		newAccts := applyPartialDeltas(base, updates)
		accts = append(accts, newAccts)

		// prepare block
		opts := auNewBlockOpts{updates, testProtocolVersion, protoParams, knownCreatables}
		auNewBlock(t, i, au, base, opts, nil)

		// commit changes synchroniously
		auCommitSync(t, i, au, ml)
	}

	// ensure rounds
	rnd := au.latest()
	require.Equal(t, basics.Round(conf.MaxAcctLookback+2), rnd)
	require.Equal(t, basics.Round(2), au.cachedDBRound)
	oldCachedDBRound := au.cachedDBRound

	// simulate the following state
	// 1. addr1 and in baseAccounts and its round is less than addr1's data in baseResources
	// 2. au.cachedDBRound is less than actual DB round
	delete(au.accounts, addr1)
	au.cachedDBRound--

	pad, ok := au.baseAccounts.read(addr1)
	require.True(t, ok)
	pad.round = au.cachedDBRound
	au.baseAccounts.write(pad)

	prd, ok := au.baseResources.read(addr1, basics.CreatableIndex(aidx1))
	require.True(t, ok)
	prd.round = oldCachedDBRound
	au.baseResources.write(prd, addr1)
	prd, ok = au.baseResources.read(addr1, basics.CreatableIndex(aidx2))
	require.True(t, ok)
	prd.round = oldCachedDBRound
	au.baseResources.write(prd, addr1)

	var ad basics.AccountData
	var err error

	// lookupLatest blocks on waiting new round. There is no reliable way to say it is blocked,
	// so run it in a goroutine and query it to ensure it is blocked.
	var wg sync.WaitGroup
	wg.Add(1)
	done := make(chan struct{})
	go func() {
		ad, _, _, err = au.lookupLatest(addr1)
		close(done)
		wg.Done()
	}()

	// wait to ensure lookupLatest is stuck
	maxIterations := 10
	i := 0
	for i < maxIterations {
		select {
		case <-done:
			require.Fail(t, "lookupLatest returns without waiting for new block")
		default:
			i++
			time.Sleep(10 * time.Millisecond)
		}
	}

	// give it a new block and restore the original cachedDBRound value
	au.accountsMu.Lock()
	au.cachedDBRound = oldCachedDBRound
	au.accountsMu.Unlock()
	opts := auNewBlockOpts{ledgercore.AccountDeltas{}, testProtocolVersion, protoParams, knownCreatables}
	auNewBlock(t, rnd+1, au, accts[rnd], opts, nil)
	auCommitSync(t, rnd+1, au, ml)

	wg.Wait()

	require.NoError(t, err)
	require.Equal(t, uint64(1000000), ad.MicroAlgos.Raw)
	require.Equal(t, uint64(100), ad.AssetParams[aidx1].Total)
	require.Equal(t, uint64(100), ad.Assets[aidx1].Amount)
	require.Equal(t, uint64(200), ad.Assets[aidx2].Amount)
}

// TestAcctUpdatesLookupResources creates 3 assets, deletes one
// and checks au.resources with deleted resources are not counted toward totals
func TestAcctUpdatesLookupResources(t *testing.T) {
	partitiontest.PartitionTest(t)

	accts := setupAccts(1)

	testProtocolVersion := protocol.ConsensusVersion("test-protocol-TestAcctUpdatesLookupResources")
	protoParams := config.Consensus[protocol.ConsensusCurrentVersion]
	protoParams.MaxBalLookback = 2
	protoParams.SeedLookback = 1
	protoParams.SeedRefreshInterval = 1
	config.Consensus[testProtocolVersion] = protoParams
	defer func() {
		delete(config.Consensus, testProtocolVersion)
	}()

	ml := makeMockLedgerForTracker(t, true, 1, testProtocolVersion, accts)
	defer ml.Close()

	conf := config.GetDefaultLocal()
	au, _ := newAcctUpdates(t, ml, conf)
	defer au.close()

	var addr1 basics.Address
	for addr := range accts[0] {
		if addr != testSinkAddr && addr != testPoolAddr {
			addr1 = addr
			break
		}
	}

	aidx1 := basics.AssetIndex(1)
	aidx2 := basics.AssetIndex(2)
	aidx3 := basics.AssetIndex(3)
	knownCreatables := make(map[basics.CreatableIndex]bool)

	// test requires 5 blocks: 1 with aidx1, protoParams.MaxBalLookback empty blocks to commit the first one
	// and 1 block with aidx2 and aidx3, and another one with aidx2 deleted
	for i := basics.Round(1); i <= basics.Round(protoParams.MaxBalLookback+3); i++ {
		var updates ledgercore.AccountDeltas

		// add data
		if i == 1 {
			updates.Upsert(addr1, ledgercore.AccountData{AccountBaseData: ledgercore.AccountBaseData{MicroAlgos: basics.MicroAlgos{Raw: 1000000}, TotalAssets: 1}})
			updates.UpsertAssetResource(addr1, aidx1, ledgercore.AssetParamsDelta{}, ledgercore.AssetHoldingDelta{Holding: &basics.AssetHolding{Amount: 100}})
		}
		if i == basics.Round(protoParams.MaxBalLookback+2) {
			updates.Upsert(addr1, ledgercore.AccountData{AccountBaseData: ledgercore.AccountBaseData{MicroAlgos: basics.MicroAlgos{Raw: 1000000}, TotalAssets: 3}})
			updates.UpsertAssetResource(addr1, aidx2, ledgercore.AssetParamsDelta{}, ledgercore.AssetHoldingDelta{Holding: &basics.AssetHolding{Amount: 200}})
			updates.UpsertAssetResource(addr1, aidx3, ledgercore.AssetParamsDelta{}, ledgercore.AssetHoldingDelta{Holding: &basics.AssetHolding{Amount: 300}})
		}
		if i == basics.Round(protoParams.MaxBalLookback+3) {
			updates.Upsert(addr1, ledgercore.AccountData{AccountBaseData: ledgercore.AccountBaseData{MicroAlgos: basics.MicroAlgos{Raw: 1000000}, TotalAssets: 2}})
			updates.UpsertAssetResource(addr1, aidx2, ledgercore.AssetParamsDelta{}, ledgercore.AssetHoldingDelta{Deleted: true})
		}

		base := accts[i-1]
		newAccts := applyPartialDeltas(base, updates)
		accts = append(accts, newAccts)

		// prepare block
		opts := auNewBlockOpts{updates, testProtocolVersion, protoParams, knownCreatables}
		auNewBlock(t, i, au, base, opts, nil)

		if i <= basics.Round(protoParams.MaxBalLookback+1) {
			auCommitSync(t, i, au, ml)
		}
		// do not commit two last blocks to keep data in memory deltas
	}
	data, rnd, _, err := au.lookupLatest(addr1)
	require.NoError(t, err)
	require.Equal(t, basics.Round(protoParams.MaxBalLookback+3), rnd)
	require.Len(t, data.Assets, 2)
	require.Contains(t, data.Assets, aidx1)
	require.Contains(t, data.Assets, aidx3)
	require.NotContains(t, data.Assets, aidx2)
}

<<<<<<< HEAD
func TestAcctUpdatesLookupKvDeltas(t *testing.T) {
	partitiontest.PartitionTest(t)
	t.Parallel()

	initialBlocksCount := 1
	accts := make(map[basics.Address]basics.AccountData)

	protoParams := config.Consensus[protocol.ConsensusCurrentVersion]
	ml := makeMockLedgerForTracker(t, true, initialBlocksCount, protocol.ConsensusCurrentVersion,
		[]map[basics.Address]basics.AccountData{accts},
	)
=======
func TestAcctUpdatesLookupStateDelta(t *testing.T) {
	partitiontest.PartitionTest(t)

	initialBlocksCount := 1
	accts := setupAccts(1)

	testProtocolVersion := protocol.ConsensusVersion("test-protocol-TestAcctUpdatesLookupStateDelta")
	protoParams := config.Consensus[protocol.ConsensusCurrentVersion]
	protoParams.MaxBalLookback = 2
	protoParams.SeedLookback = 1
	protoParams.SeedRefreshInterval = 1
	config.Consensus[testProtocolVersion] = protoParams
	defer func() {
		delete(config.Consensus, testProtocolVersion)
	}()

	ml := makeMockLedgerForTracker(t, true, initialBlocksCount, testProtocolVersion, accts)
>>>>>>> 7e29b90e
	defer ml.Close()

	conf := config.GetDefaultLocal()
	au, _ := newAcctUpdates(t, ml, conf)
	defer au.close()

	knownCreatables := make(map[basics.CreatableIndex]bool)
<<<<<<< HEAD
	opts := auNewBlockOpts{ledgercore.AccountDeltas{}, protocol.ConsensusCurrentVersion, protoParams, knownCreatables}
=======

	var addr1 basics.Address
	for addr := range accts[0] {
		if addr != testSinkAddr && addr != testPoolAddr {
			addr1 = addr
			break
		}
	}

	aidx1 := basics.AssetIndex(1)
	aidx2 := basics.AssetIndex(2)
	aidx3 := basics.AssetIndex(3)

	// Store AccountDeltas for each round
	updatesI := make(map[basics.Round]ledgercore.AccountDeltas)
>>>>>>> 7e29b90e

	kvCnt := 1000
	kvsPerBlock := 100
	curKV := 0
	var currentRound basics.Round

	kvMap := make(map[string][]byte)
	for i := 0; i < kvCnt; i++ {
		kvMap[fmt.Sprintf("%d", i)] = []byte(fmt.Sprintf("value%d", i))
	}

	var roundMods = make(map[basics.Round]map[string]ledgercore.KvValueDelta)

<<<<<<< HEAD
	for i := 0; i < kvCnt/kvsPerBlock; i++ {
		currentRound = currentRound + 1
=======
	for i := 1; i < kvCnt/kvsPerBlock; i++ {
		var updates ledgercore.AccountDeltas
		currentRound = currentRound + 1
		// Construct KvMods for round
>>>>>>> 7e29b90e
		kvMods := make(map[string]ledgercore.KvValueDelta)
		if i < kvCnt/kvsPerBlock {
			for j := 0; j < kvsPerBlock; j++ {
				name := fmt.Sprintf("%d", curKV)
				curKV++
				val := kvMap[name]
				kvMods[name] = ledgercore.KvValueDelta{Data: val, OldData: nil}
			}
		}
		roundMods[currentRound] = kvMods

<<<<<<< HEAD
		auNewBlock(t, currentRound, au, accts, opts, kvMods)
=======
		// Construct acct updates for round
		if i == 1 {
			updates.Upsert(addr1, ledgercore.AccountData{AccountBaseData: ledgercore.AccountBaseData{MicroAlgos: basics.MicroAlgos{Raw: 1000000}, TotalAssets: 1}})
			updates.UpsertAssetResource(addr1, aidx1, ledgercore.AssetParamsDelta{}, ledgercore.AssetHoldingDelta{Holding: &basics.AssetHolding{Amount: 100}})
		}
		if uint64(i) == protoParams.MaxBalLookback+2 {
			updates.Upsert(addr1, ledgercore.AccountData{AccountBaseData: ledgercore.AccountBaseData{MicroAlgos: basics.MicroAlgos{Raw: 1000000}, TotalAssets: 3}})
			updates.UpsertAssetResource(addr1, aidx2, ledgercore.AssetParamsDelta{}, ledgercore.AssetHoldingDelta{Holding: &basics.AssetHolding{Amount: 200}})
			updates.UpsertAssetResource(addr1, aidx3, ledgercore.AssetParamsDelta{}, ledgercore.AssetHoldingDelta{Holding: &basics.AssetHolding{Amount: 300}})
		}
		if uint64(i) == protoParams.MaxBalLookback+3 {
			updates.Upsert(addr1, ledgercore.AccountData{AccountBaseData: ledgercore.AccountBaseData{MicroAlgos: basics.MicroAlgos{Raw: 1000000}, TotalAssets: 2}})
			updates.UpsertAssetResource(addr1, aidx2, ledgercore.AssetParamsDelta{}, ledgercore.AssetHoldingDelta{Deleted: true})
		}
		updatesI[basics.Round(i)] = updates
		base := accts[i-1]
		newAccts := applyPartialDeltas(base, updates)
		accts = append(accts, newAccts)

		// Commit the block
		opts := auNewBlockOpts{updates, testProtocolVersion, protoParams, knownCreatables}
		auNewBlock(t, currentRound, au, base, opts, kvMods)
>>>>>>> 7e29b90e
		auCommitSync(t, currentRound, au, ml)

		// ensure rounds
		rnd := au.latest()
		require.Equal(t, currentRound, rnd)
		if uint64(currentRound) > conf.MaxAcctLookback {
			require.Equal(t, basics.Round(uint64(currentRound)-conf.MaxAcctLookback), au.cachedDBRound)
		} else {
			require.Equal(t, basics.Round(0), au.cachedDBRound)
		}

		for j := uint64(rnd); j > uint64(au.cachedDBRound); j-- {
<<<<<<< HEAD
			roundDeltas, err := au.lookupKvDeltas(basics.Round(j))
			require.NoError(t, err)
			startKV := (j - 1) * uint64(kvsPerBlock)
			expectedRoundDeltas, has := roundMods[basics.Round(j)]
			require.True(t, has)
			for kv := 0; kv < kvsPerBlock; kv++ {
				name := fmt.Sprintf("%d", startKV+uint64(kv))
				delta, has := roundDeltas[name]
				require.True(t, has)
				expectedDelta, has := expectedRoundDeltas[name]
=======
			// fetch StateDelta
			actualDelta, err := au.lookupStateDelta(basics.Round(j))
			require.NoError(t, err)
			actualAccountDeltas := actualDelta.Accts
			actualKvDeltas := actualDelta.KvMods

			// Validate AccountUpdates
			expectedAccountDeltas, has := updatesI[basics.Round(j)]
			require.True(t, has)
			// Do basic checking
			require.Equal(t, expectedAccountDeltas.Len(), actualAccountDeltas.Len())
			require.Equal(t, len(expectedAccountDeltas.Accts), len(actualAccountDeltas.Accts))
			for _, acct := range expectedAccountDeltas.Accts {
				_, has := expectedAccountDeltas.GetBasicsAccountData(acct.Addr)
				require.True(t, has)
			}
			require.Equal(t, len(expectedAccountDeltas.AppResources), len(actualAccountDeltas.AppResources))
			require.Equal(t, len(expectedAccountDeltas.AssetResources), len(actualAccountDeltas.AssetResources))

			// Validate KvDeltas
			startKV := (j - 1) * uint64(kvsPerBlock)
			expectedKvDeltas, has := roundMods[basics.Round(j)]
			require.True(t, has)
			for kv := 0; kv < kvsPerBlock; kv++ {
				name := fmt.Sprintf("%d", startKV+uint64(kv))
				delta, has := actualKvDeltas[name]
				require.True(t, has)
				expectedDelta, has := expectedKvDeltas[name]
>>>>>>> 7e29b90e
				require.True(t, has)
				require.Equal(t, expectedDelta.Data, delta.Data)
				require.Equal(t, expectedDelta.OldData, delta.OldData)

			}
		}
	}
<<<<<<< HEAD
}

func TestAcctUpdatesLookupAccountDeltas(t *testing.T) {
	partitiontest.PartitionTest(t)

	accts := setupAccts(1)

	testProtocolVersion := protocol.ConsensusVersion("test-protocol-TestAcctUpdatesLookupAccountDeltas")
	protoParams := config.Consensus[protocol.ConsensusCurrentVersion]
	protoParams.MaxBalLookback = 2
	protoParams.SeedLookback = 1
	protoParams.SeedRefreshInterval = 1
	config.Consensus[testProtocolVersion] = protoParams
	defer func() {
		delete(config.Consensus, testProtocolVersion)
	}()

	ml := makeMockLedgerForTracker(t, true, 1, testProtocolVersion, accts)
	defer ml.Close()

	conf := config.GetDefaultLocal()
	au, _ := newAcctUpdates(t, ml, conf)
	defer au.close()

	var addr1 basics.Address
	for addr := range accts[0] {
		if addr != testSinkAddr && addr != testPoolAddr {
			addr1 = addr
			break
		}
	}

	aidx1 := basics.AssetIndex(1)
	aidx2 := basics.AssetIndex(2)
	aidx3 := basics.AssetIndex(3)
	knownCreatables := make(map[basics.CreatableIndex]bool)

	// Store AccountDeltas for each round
	updatesI := make(map[basics.Round]ledgercore.AccountDeltas)

	// test requires 5 blocks: 1 with aidx1, protoParams.MaxBalLookback empty blocks to commit the first one
	// and 1 block with aidx2 and aidx3, and another one with aidx2 deleted
	for i := basics.Round(1); i <= basics.Round(protoParams.MaxBalLookback+3); i++ {
		var updates ledgercore.AccountDeltas

		// add data
		if i == 1 {
			updates.Upsert(addr1, ledgercore.AccountData{AccountBaseData: ledgercore.AccountBaseData{MicroAlgos: basics.MicroAlgos{Raw: 1000000}, TotalAssets: 1}})
			updates.UpsertAssetResource(addr1, aidx1, ledgercore.AssetParamsDelta{}, ledgercore.AssetHoldingDelta{Holding: &basics.AssetHolding{Amount: 100}})
		}
		if i == basics.Round(protoParams.MaxBalLookback+2) {
			updates.Upsert(addr1, ledgercore.AccountData{AccountBaseData: ledgercore.AccountBaseData{MicroAlgos: basics.MicroAlgos{Raw: 1000000}, TotalAssets: 3}})
			updates.UpsertAssetResource(addr1, aidx2, ledgercore.AssetParamsDelta{}, ledgercore.AssetHoldingDelta{Holding: &basics.AssetHolding{Amount: 200}})
			updates.UpsertAssetResource(addr1, aidx3, ledgercore.AssetParamsDelta{}, ledgercore.AssetHoldingDelta{Holding: &basics.AssetHolding{Amount: 300}})
		}
		if i == basics.Round(protoParams.MaxBalLookback+3) {
			updates.Upsert(addr1, ledgercore.AccountData{AccountBaseData: ledgercore.AccountBaseData{MicroAlgos: basics.MicroAlgos{Raw: 1000000}, TotalAssets: 2}})
			updates.UpsertAssetResource(addr1, aidx2, ledgercore.AssetParamsDelta{}, ledgercore.AssetHoldingDelta{Deleted: true})
		}
		updatesI[i] = updates

		base := accts[i-1]
		newAccts := applyPartialDeltas(base, updates)
		accts = append(accts, newAccts)

		// prepare block
		opts := auNewBlockOpts{updates, testProtocolVersion, protoParams, knownCreatables}
		auNewBlock(t, i, au, base, opts, nil)
		auCommitSync(t, i, au, ml)

		// Make sure the AccountDeltas can be retrieved and match
		for j := i; j > 0 && uint64(i-j) > au.acctLookback; j-- {
			expectedDeltas, has := updatesI[j]
			require.True(t, has)
			actualDeltas, err := au.lookupAccountDeltas(j)
			require.NoError(t, err)
			// Do basic checking
			require.Equal(t, expectedDeltas.Len(), actualDeltas.Len())
			require.Equal(t, len(expectedDeltas.Accts), len(actualDeltas.Accts))
			for _, acct := range expectedDeltas.Accts {
				_, has := expectedDeltas.GetBasicsAccountData(acct.Addr)
				require.True(t, has)
			}
			require.Equal(t, len(expectedDeltas.AppResources), len(actualDeltas.AppResources))
			require.Equal(t, len(expectedDeltas.AssetResources), len(actualDeltas.AssetResources))
		}
	}
=======
>>>>>>> 7e29b90e
}<|MERGE_RESOLUTION|>--- conflicted
+++ resolved
@@ -2883,19 +2883,6 @@
 	require.NotContains(t, data.Assets, aidx2)
 }
 
-<<<<<<< HEAD
-func TestAcctUpdatesLookupKvDeltas(t *testing.T) {
-	partitiontest.PartitionTest(t)
-	t.Parallel()
-
-	initialBlocksCount := 1
-	accts := make(map[basics.Address]basics.AccountData)
-
-	protoParams := config.Consensus[protocol.ConsensusCurrentVersion]
-	ml := makeMockLedgerForTracker(t, true, initialBlocksCount, protocol.ConsensusCurrentVersion,
-		[]map[basics.Address]basics.AccountData{accts},
-	)
-=======
 func TestAcctUpdatesLookupStateDelta(t *testing.T) {
 	partitiontest.PartitionTest(t)
 
@@ -2913,7 +2900,6 @@
 	}()
 
 	ml := makeMockLedgerForTracker(t, true, initialBlocksCount, testProtocolVersion, accts)
->>>>>>> 7e29b90e
 	defer ml.Close()
 
 	conf := config.GetDefaultLocal()
@@ -2921,9 +2907,6 @@
 	defer au.close()
 
 	knownCreatables := make(map[basics.CreatableIndex]bool)
-<<<<<<< HEAD
-	opts := auNewBlockOpts{ledgercore.AccountDeltas{}, protocol.ConsensusCurrentVersion, protoParams, knownCreatables}
-=======
 
 	var addr1 basics.Address
 	for addr := range accts[0] {
@@ -2939,7 +2922,6 @@
 
 	// Store AccountDeltas for each round
 	updatesI := make(map[basics.Round]ledgercore.AccountDeltas)
->>>>>>> 7e29b90e
 
 	kvCnt := 1000
 	kvsPerBlock := 100
@@ -2953,15 +2935,10 @@
 
 	var roundMods = make(map[basics.Round]map[string]ledgercore.KvValueDelta)
 
-<<<<<<< HEAD
-	for i := 0; i < kvCnt/kvsPerBlock; i++ {
-		currentRound = currentRound + 1
-=======
 	for i := 1; i < kvCnt/kvsPerBlock; i++ {
 		var updates ledgercore.AccountDeltas
 		currentRound = currentRound + 1
 		// Construct KvMods for round
->>>>>>> 7e29b90e
 		kvMods := make(map[string]ledgercore.KvValueDelta)
 		if i < kvCnt/kvsPerBlock {
 			for j := 0; j < kvsPerBlock; j++ {
@@ -2973,9 +2950,6 @@
 		}
 		roundMods[currentRound] = kvMods
 
-<<<<<<< HEAD
-		auNewBlock(t, currentRound, au, accts, opts, kvMods)
-=======
 		// Construct acct updates for round
 		if i == 1 {
 			updates.Upsert(addr1, ledgercore.AccountData{AccountBaseData: ledgercore.AccountBaseData{MicroAlgos: basics.MicroAlgos{Raw: 1000000}, TotalAssets: 1}})
@@ -2998,7 +2972,6 @@
 		// Commit the block
 		opts := auNewBlockOpts{updates, testProtocolVersion, protoParams, knownCreatables}
 		auNewBlock(t, currentRound, au, base, opts, kvMods)
->>>>>>> 7e29b90e
 		auCommitSync(t, currentRound, au, ml)
 
 		// ensure rounds
@@ -3011,18 +2984,6 @@
 		}
 
 		for j := uint64(rnd); j > uint64(au.cachedDBRound); j-- {
-<<<<<<< HEAD
-			roundDeltas, err := au.lookupKvDeltas(basics.Round(j))
-			require.NoError(t, err)
-			startKV := (j - 1) * uint64(kvsPerBlock)
-			expectedRoundDeltas, has := roundMods[basics.Round(j)]
-			require.True(t, has)
-			for kv := 0; kv < kvsPerBlock; kv++ {
-				name := fmt.Sprintf("%d", startKV+uint64(kv))
-				delta, has := roundDeltas[name]
-				require.True(t, has)
-				expectedDelta, has := expectedRoundDeltas[name]
-=======
 			// fetch StateDelta
 			actualDelta, err := au.lookupStateDelta(basics.Round(j))
 			require.NoError(t, err)
@@ -3051,7 +3012,6 @@
 				delta, has := actualKvDeltas[name]
 				require.True(t, has)
 				expectedDelta, has := expectedKvDeltas[name]
->>>>>>> 7e29b90e
 				require.True(t, has)
 				require.Equal(t, expectedDelta.Data, delta.Data)
 				require.Equal(t, expectedDelta.OldData, delta.OldData)
@@ -3059,94 +3019,4 @@
 			}
 		}
 	}
-<<<<<<< HEAD
-}
-
-func TestAcctUpdatesLookupAccountDeltas(t *testing.T) {
-	partitiontest.PartitionTest(t)
-
-	accts := setupAccts(1)
-
-	testProtocolVersion := protocol.ConsensusVersion("test-protocol-TestAcctUpdatesLookupAccountDeltas")
-	protoParams := config.Consensus[protocol.ConsensusCurrentVersion]
-	protoParams.MaxBalLookback = 2
-	protoParams.SeedLookback = 1
-	protoParams.SeedRefreshInterval = 1
-	config.Consensus[testProtocolVersion] = protoParams
-	defer func() {
-		delete(config.Consensus, testProtocolVersion)
-	}()
-
-	ml := makeMockLedgerForTracker(t, true, 1, testProtocolVersion, accts)
-	defer ml.Close()
-
-	conf := config.GetDefaultLocal()
-	au, _ := newAcctUpdates(t, ml, conf)
-	defer au.close()
-
-	var addr1 basics.Address
-	for addr := range accts[0] {
-		if addr != testSinkAddr && addr != testPoolAddr {
-			addr1 = addr
-			break
-		}
-	}
-
-	aidx1 := basics.AssetIndex(1)
-	aidx2 := basics.AssetIndex(2)
-	aidx3 := basics.AssetIndex(3)
-	knownCreatables := make(map[basics.CreatableIndex]bool)
-
-	// Store AccountDeltas for each round
-	updatesI := make(map[basics.Round]ledgercore.AccountDeltas)
-
-	// test requires 5 blocks: 1 with aidx1, protoParams.MaxBalLookback empty blocks to commit the first one
-	// and 1 block with aidx2 and aidx3, and another one with aidx2 deleted
-	for i := basics.Round(1); i <= basics.Round(protoParams.MaxBalLookback+3); i++ {
-		var updates ledgercore.AccountDeltas
-
-		// add data
-		if i == 1 {
-			updates.Upsert(addr1, ledgercore.AccountData{AccountBaseData: ledgercore.AccountBaseData{MicroAlgos: basics.MicroAlgos{Raw: 1000000}, TotalAssets: 1}})
-			updates.UpsertAssetResource(addr1, aidx1, ledgercore.AssetParamsDelta{}, ledgercore.AssetHoldingDelta{Holding: &basics.AssetHolding{Amount: 100}})
-		}
-		if i == basics.Round(protoParams.MaxBalLookback+2) {
-			updates.Upsert(addr1, ledgercore.AccountData{AccountBaseData: ledgercore.AccountBaseData{MicroAlgos: basics.MicroAlgos{Raw: 1000000}, TotalAssets: 3}})
-			updates.UpsertAssetResource(addr1, aidx2, ledgercore.AssetParamsDelta{}, ledgercore.AssetHoldingDelta{Holding: &basics.AssetHolding{Amount: 200}})
-			updates.UpsertAssetResource(addr1, aidx3, ledgercore.AssetParamsDelta{}, ledgercore.AssetHoldingDelta{Holding: &basics.AssetHolding{Amount: 300}})
-		}
-		if i == basics.Round(protoParams.MaxBalLookback+3) {
-			updates.Upsert(addr1, ledgercore.AccountData{AccountBaseData: ledgercore.AccountBaseData{MicroAlgos: basics.MicroAlgos{Raw: 1000000}, TotalAssets: 2}})
-			updates.UpsertAssetResource(addr1, aidx2, ledgercore.AssetParamsDelta{}, ledgercore.AssetHoldingDelta{Deleted: true})
-		}
-		updatesI[i] = updates
-
-		base := accts[i-1]
-		newAccts := applyPartialDeltas(base, updates)
-		accts = append(accts, newAccts)
-
-		// prepare block
-		opts := auNewBlockOpts{updates, testProtocolVersion, protoParams, knownCreatables}
-		auNewBlock(t, i, au, base, opts, nil)
-		auCommitSync(t, i, au, ml)
-
-		// Make sure the AccountDeltas can be retrieved and match
-		for j := i; j > 0 && uint64(i-j) > au.acctLookback; j-- {
-			expectedDeltas, has := updatesI[j]
-			require.True(t, has)
-			actualDeltas, err := au.lookupAccountDeltas(j)
-			require.NoError(t, err)
-			// Do basic checking
-			require.Equal(t, expectedDeltas.Len(), actualDeltas.Len())
-			require.Equal(t, len(expectedDeltas.Accts), len(actualDeltas.Accts))
-			for _, acct := range expectedDeltas.Accts {
-				_, has := expectedDeltas.GetBasicsAccountData(acct.Addr)
-				require.True(t, has)
-			}
-			require.Equal(t, len(expectedDeltas.AppResources), len(actualDeltas.AppResources))
-			require.Equal(t, len(expectedDeltas.AssetResources), len(actualDeltas.AssetResources))
-		}
-	}
-=======
->>>>>>> 7e29b90e
 }