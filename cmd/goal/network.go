--- conflicted
+++ resolved
@@ -93,11 +93,7 @@
 			panic(err)
 		}
 
-<<<<<<< HEAD
-		network, err := netdeploy.CreateNetworkFromTemplate(networkName, networkRootDir, networkTemplateFile, binDir, !noImportKeys, nil)
-=======
 		network, err := netdeploy.CreateNetworkFromTemplate(networkName, networkRootDir, networkTemplateFile, binDir, !noImportKeys, nil, nil)
->>>>>>> 5df2b13a
 		if err != nil {
 			if noClean {
 				reportInfof(" ** failed ** - Preserving network rootdir '%s'", networkRootDir)
