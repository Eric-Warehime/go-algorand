// Copyright (C) 2019-2022 Algorand, Inc.
// This file is part of go-algorand
//
// go-algorand is free software: you can redistribute it and/or modify
// it under the terms of the GNU Affero General Public License as
// published by the Free Software Foundation, either version 3 of the
// License, or (at your option) any later version.
//
// go-algorand is distributed in the hope that it will be useful,
// but WITHOUT ANY WARRANTY; without even the implied warranty of
// MERCHANTABILITY or FITNESS FOR A PARTICULAR PURPOSE.  See the
// GNU Affero General Public License for more details.
//
// You should have received a copy of the GNU Affero General Public License
// along with go-algorand.  If not, see <https://www.gnu.org/licenses/>.

package main

import (
	"encoding/base64"
	"fmt"

	"github.com/spf13/cobra"

	"github.com/algorand/go-algorand/data/basics"
	"github.com/algorand/go-algorand/libgoal"
)

var (
	assetID                 uint64
	assetCreator            string
	assetTotal              uint64
	assetDecimals           uint32
	assetFrozen             bool
	assetUnitName           string
	assetMetadataHashBase64 string
	assetURL                string
	assetName               string
	assetManager            string
	assetReserve            string
	assetClawback           string
	assetFreezer            string
	assetNoManager          bool
	assetNoReserve          bool
	assetNoFreezer          bool
	assetNoClawback         bool

	assetNewManager  string
	assetNewReserve  string
	assetNewFreezer  string
	assetNewClawback string
)

func init() {
	assetCmd.AddCommand(createAssetCmd)
	assetCmd.AddCommand(destroyAssetCmd)
	assetCmd.AddCommand(configAssetCmd)
	assetCmd.AddCommand(sendAssetCmd)
	assetCmd.AddCommand(infoAssetCmd)
	assetCmd.AddCommand(freezeAssetCmd)
	assetCmd.AddCommand(optinAssetCmd)

	assetCmd.PersistentFlags().StringVarP(&walletName, "wallet", "w", "", "Set the wallet to be used for the selected operation")

	createAssetCmd.Flags().StringVar(&assetCreator, "creator", "", "Account address for creating an asset")
	createAssetCmd.Flags().Uint64Var(&assetTotal, "total", 0, "Total amount of tokens for created asset")
	createAssetCmd.Flags().Uint32Var(&assetDecimals, "decimals", 0, "The number of digits to use after the decimal point when displaying this asset. If set to 0, the asset is not divisible beyond its base unit. If set to 1, the base asset unit is tenths. If 2, the base asset unit is hundredths, and so on.")
	createAssetCmd.Flags().BoolVar(&assetFrozen, "defaultfrozen", false, "Freeze or not freeze holdings by default")
	createAssetCmd.Flags().StringVar(&assetUnitName, "unitname", "", "Name for the unit of asset")
	createAssetCmd.Flags().StringVar(&assetName, "name", "", "Name for the entire asset")
	createAssetCmd.Flags().StringVar(&assetURL, "asseturl", "", "URL where user can access more information about the asset (max 32 bytes)")
	createAssetCmd.Flags().StringVar(&assetMetadataHashBase64, "assetmetadatab64", "", "base-64 encoded 32-byte commitment to asset metadata")
	createAssetCmd.Flags().StringVar(&assetManager, "manager", "", "Manager account that can issue transactions to re-configure or destroy the asset")
	createAssetCmd.Flags().StringVar(&assetReserve, "reserve", "", "Reserve account that non-minted assets will reside in")
	createAssetCmd.Flags().StringVar(&assetFreezer, "freezer", "", "Freezer account that can freeze or unfreeze the asset holdings for a specific account")
	createAssetCmd.Flags().StringVar(&assetClawback, "clawback", "", "Clawback account that is allowed to transfer assets from and to any asset holder")
	createAssetCmd.Flags().BoolVar(&assetNoManager, "no-manager", false, "Explicitly declare the lack of manager")
	createAssetCmd.Flags().BoolVar(&assetNoReserve, "no-reserve", false, "Explicitly declare the lack of reserve")
	createAssetCmd.Flags().BoolVar(&assetNoFreezer, "no-freezer", false, "Explicitly declare the lack of freezer")
	createAssetCmd.Flags().BoolVar(&assetNoClawback, "no-clawback", false, "Explicitly declare the lack of clawback")
	createAssetCmd.MarkFlagRequired("total")
	createAssetCmd.MarkFlagRequired("creator")

	destroyAssetCmd.Flags().StringVar(&assetManager, "manager", "", "Manager account to issue the destroy transaction (defaults to creator)")
	destroyAssetCmd.Flags().StringVar(&assetCreator, "creator", "", "Creator account address for asset to destroy")
	destroyAssetCmd.Flags().Uint64Var(&assetID, "assetid", 0, "Asset ID to destroy")
	destroyAssetCmd.Flags().StringVar(&assetUnitName, "asset", "", "Unit name of asset to destroy")

	configAssetCmd.Flags().StringVar(&assetManager, "manager", "", "Manager account to issue the config transaction")
	configAssetCmd.Flags().StringVar(&assetCreator, "creator", "", "Account address for asset to configure (defaults to manager)")
	configAssetCmd.Flags().Uint64Var(&assetID, "assetid", 0, "Asset ID to configure")
	configAssetCmd.Flags().StringVar(&assetUnitName, "asset", "", "Unit name of asset to configure")
	configAssetCmd.Flags().StringVar(&assetNewManager, "new-manager", "", "New manager address")
	configAssetCmd.Flags().StringVar(&assetNewReserve, "new-reserve", "", "New reserve address")
	configAssetCmd.Flags().StringVar(&assetNewFreezer, "new-freezer", "", "New freeze address")
	configAssetCmd.Flags().StringVar(&assetNewClawback, "new-clawback", "", "New clawback address")
	configAssetCmd.MarkFlagRequired("manager")

	sendAssetCmd.Flags().StringVar(&assetClawback, "clawback", "", "Address to issue a clawback transaction from (defaults to no clawback)")
	sendAssetCmd.Flags().StringVar(&assetCreator, "creator", "", "Account address for asset creator")
	sendAssetCmd.Flags().Uint64Var(&assetID, "assetid", 0, "ID of the asset being transferred")
	sendAssetCmd.Flags().StringVar(&assetUnitName, "asset", "", "Unit name of the asset being transferred")
	sendAssetCmd.Flags().StringVarP(&account, "from", "f", "", "Account address to send the money from (if not specified, uses default account)")
	sendAssetCmd.Flags().StringVarP(&toAddress, "to", "t", "", "Address to send to money to (required)")
	sendAssetCmd.Flags().Uint64VarP(&amount, "amount", "a", 0, "The amount to be transferred (required), in base units of the asset.")
	sendAssetCmd.Flags().StringVarP(&closeToAddress, "close-to", "c", "", "Close asset account and send remainder to this address")
	sendAssetCmd.MarkFlagRequired("to")
	sendAssetCmd.MarkFlagRequired("amount")

	freezeAssetCmd.Flags().StringVar(&assetFreezer, "freezer", "", "Address to issue a freeze transaction from")
	freezeAssetCmd.Flags().StringVar(&assetCreator, "creator", "", "Account address for asset creator")
	freezeAssetCmd.Flags().Uint64Var(&assetID, "assetid", 0, "ID of the asset being frozen")
	freezeAssetCmd.Flags().StringVar(&assetUnitName, "asset", "", "Unit name of the asset being frozen")
	freezeAssetCmd.Flags().StringVar(&account, "account", "", "Account address to freeze/unfreeze")
	freezeAssetCmd.Flags().BoolVar(&assetFrozen, "freeze", false, "Freeze or unfreeze")
	freezeAssetCmd.MarkFlagRequired("freezer")
	freezeAssetCmd.MarkFlagRequired("account")
	freezeAssetCmd.MarkFlagRequired("freeze")

	optinAssetCmd.Flags().StringVar(&assetUnitName, "asset", "", "Unit name of the asset being accepted")
	optinAssetCmd.Flags().Uint64Var(&assetID, "assetid", 0, "ID of the asset being accepted")
	optinAssetCmd.Flags().StringVarP(&account, "account", "a", "", "Account address to opt in to using the asset (if not specified, uses default account)")
	optinAssetCmd.Flags().StringVar(&assetCreator, "creator", "", "Account address for asset creator")

	// Add common transaction flags to all txn-generating asset commands
	addTxnFlags(createAssetCmd)
	addTxnFlags(destroyAssetCmd)
	addTxnFlags(configAssetCmd)
	addTxnFlags(sendAssetCmd)
	addTxnFlags(freezeAssetCmd)
	addTxnFlags(optinAssetCmd)

	infoAssetCmd.Flags().Uint64Var(&assetID, "assetid", 0, "ID of the asset to look up")
	infoAssetCmd.Flags().StringVar(&assetUnitName, "asset", "", "DEPRECATED! Unit name of the asset to look up")
	infoAssetCmd.Flags().StringVar(&assetUnitName, "unitname", "", "Unit name of the asset to look up")
	infoAssetCmd.Flags().StringVar(&assetCreator, "creator", "", "Account address of the asset creator")
}

var assetCmd = &cobra.Command{
	Use:   "asset",
	Short: "Manage assets",
	Args:  validateNoPosArgsFn,
	Run: func(cmd *cobra.Command, args []string) {
		// If no arguments passed, we should fallback to help
		cmd.HelpFunc()(cmd, args)
	},
}

func lookupAssetID(cmd *cobra.Command, creator string, client libgoal.Client) {
	if cmd.Flags().Changed("asset") {
		reportWarnln("The [--asset] flag is deprecated and will be removed in a future release, use [--unitname] instead.")
	}

	if cmd.Flags().Changed("asset") && cmd.Flags().Changed("unitname") {
		reportErrorf("The [--asset] flag has been replaced by [--unitname], do not provide both flags.")
	}

	assetOrUnit := cmd.Flags().Changed("asset") || cmd.Flags().Changed("unitname")

	if cmd.Flags().Changed("assetid") && assetOrUnit {
		reportErrorf("Only one of [--assetid] or [--unitname and --creator] should be specified")
	}

	if cmd.Flags().Changed("assetid") {
		return
	}

	if !assetOrUnit {
		reportErrorf("Missing required parameter [--assetid] or [--unitname and --creator] must be specified")
	}

	if !cmd.Flags().Changed("creator") {
		reportErrorf("Asset creator must be specified if finding asset by name. " +
			"Use the asset's integer identifier [--assetid] if the " +
			"creator account is unknown.")
	}

	response, err := client.AccountInformationV2(creator, true)
	if err != nil {
		reportErrorf(errorRequestFail, err)
	}

	nmatch := 0
	if response.CreatedAssets != nil {
		for _, asset := range *response.CreatedAssets {
			params := asset.Params
			if params.UnitName == nil && assetUnitName == "" {
				// Since asset unit names can be left blank, try to match
				// empty unit names in the user's account first.
				assetID = asset.Index
				nmatch++
			} else if params.UnitName != nil && *params.UnitName == assetUnitName {
				assetID = asset.Index
				nmatch++
			}
		}
	}

	if nmatch == 0 {
		reportErrorf("No matches for asset unit name %s in creator %s; assets %v", assetUnitName, creator, *response.CreatedAssets)
	}

	if nmatch > 1 {
		reportErrorf("Multiple matches for asset unit name %s in creator %s", assetUnitName, creator)
	}
}

var createAssetCmd = &cobra.Command{
	Use:   "create",
	Short: "Create an asset",
	Long:  "Post a transaction declaring and issuing a new layer-one asset on the network.",
	Args:  validateNoPosArgsFn,
	Run: func(cmd *cobra.Command, _ []string) {
		checkTxValidityPeriodCmdFlags(cmd)

		if assetManager != "" && assetNoManager {
			reportErrorf("The [--manager] flag and the [--no-manager] flag are mutually exclusive, do not provide both flags.")
		}

		if assetReserve != "" && assetNoReserve {
			reportErrorf("The [--reserve] flag and the [--no-reserve] flag are mutually exclusive, do not provide both flags.")
		}

		if assetFreezer != "" && assetNoFreezer {
			reportErrorf("The [--freezer] flag and the [--no-freezer] flag are mutually exclusive, do not provide both flags.")
		}

		if assetClawback != "" && assetNoClawback {
			reportErrorf("The [--clawback] flag and the [--no-clawback] flag are mutually exclusive, do not provide both flags.")
		}

		dataDir := ensureSingleDataDir()
		client := ensureFullClient(dataDir)
		accountList := makeAccountsList(dataDir)
		creator := accountList.getAddressByName(assetCreator)
		manager := creator
		reserve := creator
		freezer := creator
		clawback := creator

		if cmd.Flags().Changed("manager") {
			assetManager = accountList.getAddressByName(assetManager)
			manager = assetManager
		}

		if assetNoManager {
			manager = ""
		}

		if cmd.Flags().Changed("reserve") {
			assetReserve = accountList.getAddressByName(assetReserve)
			reserve = assetReserve
		}

		if assetNoReserve {
			reserve = ""
		}

		if cmd.Flags().Changed("freezer") {
			assetFreezer = accountList.getAddressByName(assetFreezer)
			freezer = assetFreezer
		}

		if assetNoFreezer {
			freezer = ""
		}

		if cmd.Flags().Changed("clawback") {
			assetClawback = accountList.getAddressByName(assetClawback)
			clawback = assetClawback
		}

		if assetNoClawback {
			clawback = ""
		}

		var err error
		var assetMetadataHash []byte
		if assetMetadataHashBase64 != "" {
			assetMetadataHash, err = base64.StdEncoding.DecodeString(assetMetadataHashBase64)
			if err != nil {
				reportErrorf(malformedMetadataHash, assetMetadataHashBase64, err)
			}
		}

		tx, err := client.MakeUnsignedAssetCreateTx(assetTotal, assetFrozen, manager, reserve, freezer, clawback, assetUnitName, assetName, assetURL, assetMetadataHash, assetDecimals)
		if err != nil {
			reportErrorf("Cannot construct transaction: %s", err)
		}

		tx.Note = parseNoteField(cmd)
		tx.Lease = parseLease(cmd)

		fv, lv, _, err := client.ComputeValidityRounds(firstValid, lastValid, numValidRounds)
		if err != nil {
			reportErrorf("Cannot determine last valid round: %s", err)
		}
		tx, err = client.FillUnsignedTxTemplate(creator, fv, lv, fee, tx)
		if err != nil {
			reportErrorf("Cannot construct transaction: %s", err)
		}
		explicitFee := cmd.Flags().Changed("fee")
		if explicitFee {
			tx.Fee = basics.MicroAlgos{Raw: fee}
		}

		if outFilename == "" {
			wh, pw := ensureWalletHandleMaybePassword(dataDir, walletName, true)
			signedTxn, err := client.SignTransactionWithWalletAndSigner(wh, pw, signerAddress, tx)
			if err != nil {
				reportErrorf(errorSigningTX, err)
			}

			txid, err := client.BroadcastTransaction(signedTxn)
			if err != nil {
				reportErrorf(errorBroadcastingTX, err)
			}

			// Report tx details to user
			reportInfof("Issued transaction from account %s, txid %s (fee %d)", tx.Sender, txid, tx.Fee.Raw)

			if !noWaitAfterSend {
				txn, err := waitForCommit(client, txid, lv)
				if err != nil {
					reportErrorf(err.Error())
				}
				if txn.AssetIndex != nil && *txn.AssetIndex != 0 {
					reportInfof("Created asset with asset index %d", *txn.AssetIndex)
				}
			}
		} else {
			err = writeTxnToFile(client, sign, dataDir, walletName, tx, outFilename)
			if err != nil {
				reportErrorf(err.Error())
			}
		}
	},
}

var destroyAssetCmd = &cobra.Command{
	Use:   "destroy",
	Short: "Destroy an asset",
	Long:  `Issue a transaction deleting an asset from the network. This transaction must be issued by the asset manager while the creator holds all of the asset's tokens.`,
	Args:  validateNoPosArgsFn,
	Run: func(cmd *cobra.Command, _ []string) {
		checkTxValidityPeriodCmdFlags(cmd)

		dataDir := ensureSingleDataDir()
		client := ensureFullClient(dataDir)
		accountList := makeAccountsList(dataDir)

		if assetManager == "" && assetCreator == "" {
			reportErrorf("Missing required parameter [--manager] or [--creator]")
		}

		if assetManager == "" {
			assetManager = assetCreator
		}

		creator := accountList.getAddressByName(assetCreator)
		manager := accountList.getAddressByName(assetManager)

		lookupAssetID(cmd, creator, client)

		tx, err := client.MakeUnsignedAssetDestroyTx(assetID)
		if err != nil {
			reportErrorf("Cannot construct transaction: %s", err)
		}

		tx.Note = parseNoteField(cmd)
		tx.Lease = parseLease(cmd)

		firstValid, lastValid, _, err = client.ComputeValidityRounds(firstValid, lastValid, numValidRounds)
		if err != nil {
			reportErrorf("Cannot determine last valid round: %s", err)
		}
		tx, err = client.FillUnsignedTxTemplate(manager, firstValid, lastValid, fee, tx)
		if err != nil {
			reportErrorf("Cannot construct transaction: %s", err)
		}
		explicitFee := cmd.Flags().Changed("fee")
		if explicitFee {
			tx.Fee = basics.MicroAlgos{Raw: fee}
		}

		if outFilename == "" {
			wh, pw := ensureWalletHandleMaybePassword(dataDir, walletName, true)
			signedTxn, err := client.SignTransactionWithWalletAndSigner(wh, pw, signerAddress, tx)
			if err != nil {
				reportErrorf(errorSigningTX, err)
			}

			txid, err := client.BroadcastTransaction(signedTxn)
			if err != nil {
				reportErrorf(errorBroadcastingTX, err)
			}

			// Report tx details to user
			reportInfof("Issued transaction from account %s, txid %s (fee %d)", tx.Sender, txid, tx.Fee.Raw)

			if !noWaitAfterSend {
				_, err = waitForCommit(client, txid, lastValid)
				if err != nil {
					reportErrorf(err.Error())
				}
			}
		} else {
			err = writeTxnToFile(client, sign, dataDir, walletName, tx, outFilename)
			if err != nil {
				reportErrorf(err.Error())
			}
		}
	},
}

var configAssetCmd = &cobra.Command{
	Use:   "config",
	Short: "Configure an asset",
	Long:  `Change an asset configuration. This transaction must be issued by the asset manager. This allows any management address to be changed: manager, freezer, reserve, or clawback.`,
	Args:  validateNoPosArgsFn,
	Run: func(cmd *cobra.Command, _ []string) {
		checkTxValidityPeriodCmdFlags(cmd)

		dataDir := ensureSingleDataDir()
		client := ensureFullClient(dataDir)
		accountList := makeAccountsList(dataDir)

		if assetCreator == "" {
			assetCreator = assetManager
		}

		creator := accountList.getAddressByName(assetCreator)
		manager := accountList.getAddressByName(assetManager)

		lookupAssetID(cmd, creator, client)

		var newManager, newReserve, newFreeze, newClawback *string
		if cmd.Flags().Changed("new-manager") {
			assetNewManager = accountList.getAddressByName(assetNewManager)
			newManager = &assetNewManager
		}

		if cmd.Flags().Changed("new-reserve") {
			assetNewReserve = accountList.getAddressByName(assetNewReserve)
			newReserve = &assetNewReserve
		}

		if cmd.Flags().Changed("new-freezer") {
			assetNewFreezer = accountList.getAddressByName(assetNewFreezer)
			newFreeze = &assetNewFreezer
		}

		if cmd.Flags().Changed("new-clawback") {
			assetNewClawback = accountList.getAddressByName(assetNewClawback)
			newClawback = &assetNewClawback
		}

		tx, err := client.MakeUnsignedAssetConfigTx(creator, assetID, newManager, newReserve, newFreeze, newClawback)
		if err != nil {
			reportErrorf("Cannot construct transaction: %s", err)
		}

		tx.Note = parseNoteField(cmd)
		tx.Lease = parseLease(cmd)

		firstValid, lastValid, _, err = client.ComputeValidityRounds(firstValid, lastValid, numValidRounds)
		if err != nil {
			reportErrorf("Cannot determine last valid round: %s", err)
		}
		tx, err = client.FillUnsignedTxTemplate(manager, firstValid, lastValid, fee, tx)
		if err != nil {
			reportErrorf("Cannot construct transaction: %s", err)
		}
		explicitFee := cmd.Flags().Changed("fee")
		if explicitFee {
			tx.Fee = basics.MicroAlgos{Raw: fee}
		}

		if outFilename == "" {
			wh, pw := ensureWalletHandleMaybePassword(dataDir, walletName, true)
			signedTxn, err := client.SignTransactionWithWalletAndSigner(wh, pw, signerAddress, tx)
			if err != nil {
				reportErrorf(errorSigningTX, err)
			}

			txid, err := client.BroadcastTransaction(signedTxn)
			if err != nil {
				reportErrorf(errorBroadcastingTX, err)
			}

			// Report tx details to user
			reportInfof("Issued transaction from account %s, txid %s (fee %d)", tx.Sender, txid, tx.Fee.Raw)

			if !noWaitAfterSend {
				_, err = waitForCommit(client, txid, lastValid)
				if err != nil {
					reportErrorf(err.Error())
				}
			}
		} else {
			err = writeTxnToFile(client, sign, dataDir, walletName, tx, outFilename)
			if err != nil {
				reportErrorf(err.Error())
			}
		}
	},
}

var sendAssetCmd = &cobra.Command{
	Use:   "send",
	Short: "Transfer assets",
	Long:  "Transfer asset holdings. An account can begin accepting an asset by issuing a zero-amount asset transfer to itself.",
	Args:  validateNoPosArgsFn,
	Run: func(cmd *cobra.Command, _ []string) {
		checkTxValidityPeriodCmdFlags(cmd)

		dataDir := ensureSingleDataDir()
		client := ensureFullClient(dataDir)
		accountList := makeAccountsList(dataDir)

		// Check if from was specified, else use default
		if account == "" {
			account = accountList.getDefaultAccount()
		}

		sender := accountList.getAddressByName(account)
		toAddressResolved := accountList.getAddressByName(toAddress)
		creatorResolved := accountList.getAddressByName(assetCreator)

		lookupAssetID(cmd, creatorResolved, client)

		var senderForClawback string
		if assetClawback != "" {
			senderForClawback = sender
			sender = accountList.getAddressByName(assetClawback)
		}

		var closeToAddressResolved string
		if closeToAddress != "" {
			closeToAddressResolved = accountList.getAddressByName(closeToAddress)
		}

		tx, err := client.MakeUnsignedAssetSendTx(assetID, amount, toAddressResolved, closeToAddressResolved, senderForClawback)
		if err != nil {
			reportErrorf("Cannot construct transaction: %s", err)
		}

		tx.Note = parseNoteField(cmd)
		tx.Lease = parseLease(cmd)

		firstValid, lastValid, _, err = client.ComputeValidityRounds(firstValid, lastValid, numValidRounds)
		if err != nil {
			reportErrorf("Cannot determine last valid round: %s", err)
		}

		tx, err = client.FillUnsignedTxTemplate(sender, firstValid, lastValid, fee, tx)
		if err != nil {
			reportErrorf("Cannot construct transaction: %s", err)
		}

		explicitFee := cmd.Flags().Changed("fee")
		if explicitFee {
			tx.Fee = basics.MicroAlgos{Raw: fee}
		}

		if outFilename == "" {
			wh, pw := ensureWalletHandleMaybePassword(dataDir, walletName, true)
			signedTxn, err := client.SignTransactionWithWalletAndSigner(wh, pw, signerAddress, tx)
			if err != nil {
				reportErrorf(errorSigningTX, err)
			}

			txid, err := client.BroadcastTransaction(signedTxn)
			if err != nil {
				reportErrorf(errorBroadcastingTX, err)
			}

			// Report tx details to user
			reportInfof("Issued transaction from account %s, txid %s (fee %d)", tx.Sender, txid, tx.Fee.Raw)

			if !noWaitAfterSend {
				_, err = waitForCommit(client, txid, lastValid)
				if err != nil {
					reportErrorf(err.Error())
				}
			}
		} else {
			err = writeTxnToFile(client, sign, dataDir, walletName, tx, outFilename)
			if err != nil {
				reportErrorf(err.Error())
			}
		}
	},
}

var freezeAssetCmd = &cobra.Command{
	Use:   "freeze",
	Short: "Freeze assets",
	Long:  `Freeze or unfreeze assets for a target account. The transaction must be issued by the freeze address for the asset in question.`,
	Args:  validateNoPosArgsFn,
	Run: func(cmd *cobra.Command, _ []string) {
		checkTxValidityPeriodCmdFlags(cmd)

		dataDir := ensureSingleDataDir()
		client := ensureFullClient(dataDir)
		accountList := makeAccountsList(dataDir)

		freezer := accountList.getAddressByName(assetFreezer)
		creatorResolved := accountList.getAddressByName(assetCreator)
		accountResolved := accountList.getAddressByName(account)

		lookupAssetID(cmd, creatorResolved, client)

		tx, err := client.MakeUnsignedAssetFreezeTx(assetID, accountResolved, assetFrozen)
		if err != nil {
			reportErrorf("Cannot construct transaction: %s", err)
		}

		tx.Note = parseNoteField(cmd)
		tx.Lease = parseLease(cmd)

		firstValid, lastValid, _, err = client.ComputeValidityRounds(firstValid, lastValid, numValidRounds)
		if err != nil {
			reportErrorf("Cannot determine last valid round: %s", err)
		}
		tx, err = client.FillUnsignedTxTemplate(freezer, firstValid, lastValid, fee, tx)
		if err != nil {
			reportErrorf("Cannot construct transaction: %s", err)
		}
		explicitFee := cmd.Flags().Changed("fee")
		if explicitFee {
			tx.Fee = basics.MicroAlgos{Raw: fee}
		}

		if outFilename == "" {
			wh, pw := ensureWalletHandleMaybePassword(dataDir, walletName, true)
			signedTxn, err := client.SignTransactionWithWalletAndSigner(wh, pw, signerAddress, tx)
			if err != nil {
				reportErrorf(errorSigningTX, err)
			}

			txid, err := client.BroadcastTransaction(signedTxn)
			if err != nil {
				reportErrorf(errorBroadcastingTX, err)
			}

			// Report tx details to user
			reportInfof("Issued transaction from account %s, txid %s (fee %d)", tx.Sender, txid, tx.Fee.Raw)

			if !noWaitAfterSend {
				_, err = waitForCommit(client, txid, lastValid)
				if err != nil {
					reportErrorf(err.Error())
				}
			}
		} else {
			err = writeTxnToFile(client, sign, dataDir, walletName, tx, outFilename)
			if err != nil {
				reportErrorf(err.Error())
			}
		}
	},
}

func assetDecimalsFmt(amount uint64, decimals uint64) string {
	// Just return the raw amount with no decimal if decimals is 0
	if decimals == 0 {
		return fmt.Sprintf("%d", amount)
	}

	// Otherwise, ensure there are decimals digits to the right of the decimal point
	pow := uint64(1)
	for i := uint64(0); i < decimals; i++ {
		pow *= 10
	}
	return fmt.Sprintf("%d.%0*d", amount/pow, decimals, amount%pow)
}

var optinAssetCmd = &cobra.Command{
	Use:   "optin",
	Short: "Optin to assets",
	Long:  "Opt in to receive a new asset. An account will begin accepting an asset by issuing a zero-amount asset transfer to itself.",
	Args:  validateNoPosArgsFn,
	Run: func(cmd *cobra.Command, _ []string) {
		checkTxValidityPeriodCmdFlags(cmd)

		dataDir := ensureSingleDataDir()
		client := ensureFullClient(dataDir)
		accountList := makeAccountsList(dataDir)
		// Opt in txns are always 0
		const xferAmount uint64 = 0

		creatorResolved := accountList.getAddressByName(assetCreator)

		lookupAssetID(cmd, creatorResolved, client)

		// Check if from was specified, else use default
		if account == "" {
			account = accountList.getDefaultAccount()
		}
		tx, err := client.MakeUnsignedAssetSendTx(assetID, xferAmount, account, "", "")
		if err != nil {
			reportErrorf("Cannot construct transaction: %s", err)
		}

		tx.Note = parseNoteField(cmd)
		tx.Lease = parseLease(cmd)

		firstValid, lastValid, _, err = client.ComputeValidityRounds(firstValid, lastValid, numValidRounds)
		if err != nil {
			reportErrorf("Cannot determine last valid round: %s", err)
		}

		tx, err = client.FillUnsignedTxTemplate(account, firstValid, lastValid, fee, tx)
		if err != nil {
			reportErrorf("Cannot construct transaction: %s", err)
		}

		explicitFee := cmd.Flags().Changed("fee")
		if explicitFee {
			tx.Fee = basics.MicroAlgos{Raw: fee}
		}

		if outFilename == "" {
			wh, pw := ensureWalletHandleMaybePassword(dataDir, walletName, true)
			signedTxn, err := client.SignTransactionWithWalletAndSigner(wh, pw, signerAddress, tx)
			if err != nil {
				reportErrorf(errorSigningTX, err)
			}

			txid, err := client.BroadcastTransaction(signedTxn)
			if err != nil {
				reportErrorf(errorBroadcastingTX, err)
			}

			// Report tx details to user
			reportInfof("Issued transaction from account %s, txid %s (fee %d)", tx.Sender, txid, tx.Fee.Raw)

			if !noWaitAfterSend {
				_, err = waitForCommit(client, txid, lastValid)
				if err != nil {
					reportErrorf(err.Error())
				}
			}
		} else {
			err = writeTxnToFile(client, sign, dataDir, walletName, tx, outFilename)
			if err != nil {
				reportErrorf(err.Error())
			}
		}
	},
}

var infoAssetCmd = &cobra.Command{
	Use:   "info",
	Short: "Look up current parameters for an asset",
	Long:  `Look up asset information stored on the network, such as asset creator, management addresses, or asset name.`,
	Args:  validateNoPosArgsFn,
	Run: func(cmd *cobra.Command, _ []string) {
		dataDir := ensureSingleDataDir()
		client := ensureFullClient(dataDir)
		accountList := makeAccountsList(dataDir)
		creator := accountList.getAddressByName(assetCreator)

		// Helper methods for dereferencing optional asset fields.
		derefString := func(s *string) string {
			if s == nil {
				return ""
			}
			return *s
		}
		derefBool := func(b *bool) bool {
			if b == nil {
				return false
			}
			return *b
		}

		lookupAssetID(cmd, creator, client)

		asset, err := client.AssetInformationV2(assetID)
		if err != nil {
			reportErrorf(errorRequestFail, err)
		}

		reserveEmpty := false
		if derefString(asset.Params.Reserve) == "" {
			reserveEmpty = true
			asset.Params.Reserve = &asset.Params.Creator
		}

		reserve, err := client.AccountAssetInformation(*asset.Params.Reserve, assetID)
		if err != nil {
			reportErrorf(errorRequestFail, err)
		}
<<<<<<< HEAD

		var res generated.AssetHolding
		if reserve.Assets != nil {
			for _, reserveAsset := range *reserve.Assets {
				if assetID == reserveAsset.AssetID {
					res = reserveAsset
					break
				}
			}
		} else {
			reportErrorf(errorRequestFail, "cannot find asset ID in account")
		}
=======
		res := reserve.AssetHolding
>>>>>>> 76ff3a89

		fmt.Printf("Asset ID:         %d\n", assetID)
		fmt.Printf("Creator:          %s\n", asset.Params.Creator)
		reportInfof("Asset name:       %s", derefString(asset.Params.Name))
		reportInfof("Unit name:        %s", derefString(asset.Params.UnitName))
		reportInfof("URL:              %s", derefString(asset.Params.Url))
		fmt.Printf("Maximum issue:    %s %s\n", assetDecimalsFmt(asset.Params.Total, asset.Params.Decimals), derefString(asset.Params.UnitName))
		fmt.Printf("Reserve amount:   %s %s\n", assetDecimalsFmt(res.Amount, asset.Params.Decimals), derefString(asset.Params.UnitName))
		fmt.Printf("Issued:           %s %s\n", assetDecimalsFmt(asset.Params.Total-res.Amount, asset.Params.Decimals), derefString(asset.Params.UnitName))
		fmt.Printf("Decimals:         %d\n", asset.Params.Decimals)
		fmt.Printf("Default frozen:   %v\n", derefBool(asset.Params.DefaultFrozen))
		fmt.Printf("Manager address:  %s\n", derefString(asset.Params.Manager))
		if reserveEmpty {
			fmt.Printf("Reserve address:  %s (Empty. Defaulting to creator)\n", derefString(asset.Params.Reserve))
		} else {
			fmt.Printf("Reserve address:  %s\n", derefString(asset.Params.Reserve))
		}
		fmt.Printf("Freeze address:   %s\n", derefString(asset.Params.Freeze))
		fmt.Printf("Clawback address: %s\n", derefString(asset.Params.Clawback))
	},
}<|MERGE_RESOLUTION|>--- conflicted
+++ resolved
@@ -793,22 +793,7 @@
 		if err != nil {
 			reportErrorf(errorRequestFail, err)
 		}
-<<<<<<< HEAD
-
-		var res generated.AssetHolding
-		if reserve.Assets != nil {
-			for _, reserveAsset := range *reserve.Assets {
-				if assetID == reserveAsset.AssetID {
-					res = reserveAsset
-					break
-				}
-			}
-		} else {
-			reportErrorf(errorRequestFail, "cannot find asset ID in account")
-		}
-=======
 		res := reserve.AssetHolding
->>>>>>> 76ff3a89
 
 		fmt.Printf("Asset ID:         %d\n", assetID)
 		fmt.Printf("Creator:          %s\n", asset.Params.Creator)
