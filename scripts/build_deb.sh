--- conflicted
+++ resolved
@@ -105,13 +105,9 @@
 unattended_upgrades_files=("51algorand-upgrades")
 mkdir -p "${PKG_ROOT}/etc/apt/apt.conf.d"
 for f in "${unattended_upgrades_files[@]}"; do
-<<<<<<< HEAD
-    cp "installer/${f}" "${PKG_ROOT}/etc/apt/apt.conf.d"
-=======
     < "installer/${f}" \
       sed -e "s,@CHANNEL@,${CHANNEL}," \
       > "${PKG_ROOT}/etc/apt/apt.conf.d/${f}"
->>>>>>> fdf3a4c2
 done
 
 # files should not be group writable but directories should be
@@ -119,15 +115,6 @@
 find "${PKG_ROOT}/var/lib/algorand" -type d | xargs chmod g+w
 
 mkdir -p "${PKG_ROOT}/DEBIAN"
-<<<<<<< HEAD
-debian_files=("control" "postinst" "prerm" "postrm" "conffiles")
-for ctl in "${debian_files[@]}"; do
-    # Copy first, to preserve permissions, then overwrite to fill in template.
-    cp -a "installer/debian/${ctl}" "${PKG_ROOT}/DEBIAN/${ctl}"
-    < installer/debian/"${ctl}" \
-      sed -e s,@ARCH@,"${ARCH}", \
-          -e s,@VER@,"${VER}", \
-=======
 debian_files=("control" "preinst" "postinst" "prerm" "postrm" "conffiles")
 for ctl in "${debian_files[@]}"; do
     # Copy first, to preserve permissions, then overwrite to fill in template.
@@ -136,7 +123,6 @@
       sed -e "s,@ARCH@,${ARCH}," \
           -e "s,@VER@,${VER}," \
           -e "s,@PKG_NAME@,${PKG_NAME}," \
->>>>>>> fdf3a4c2
       > "${PKG_ROOT}/DEBIAN/${ctl}"
 done
 # TODO: make `Files:` segments for vendor/... and crypto/libsodium-fork, but reasonably this should be understood to cover all _our_ files and copied in packages continue to be licenced under their own terms
