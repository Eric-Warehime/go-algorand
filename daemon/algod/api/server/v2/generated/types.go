--- conflicted
+++ resolved
@@ -300,7 +300,6 @@
 	UrlB64 *[]byte `json:"url-b64,omitempty"`
 }
 
-<<<<<<< HEAD
 // AssetResourceRecord defines model for AssetResourceRecord.
 type AssetResourceRecord struct {
 
@@ -329,7 +328,8 @@
 
 	// Whether the asset params were deleted
 	AssetParamsDeleted bool `json:"asset-params-deleted"`
-=======
+}
+
 // Box defines model for Box.
 type Box struct {
 
@@ -345,7 +345,6 @@
 
 	// Base64 encoded box name
 	Name []byte `json:"name"`
->>>>>>> f37bb6ef
 }
 
 // BuildVersion defines model for BuildVersion.
