--- conflicted
+++ resolved
@@ -969,8 +969,9 @@
 	return ctx.JSON(http.StatusOK, response)
 }
 
-<<<<<<< HEAD
-type preEncodedTxInfo struct {
+// PreEncodedTxInfo represents the PendingTransaction response before it is
+// encoded to a format.
+type PreEncodedTxInfo struct {
 	AssetIndex         *uint64                    `codec:"asset-index,omitempty"`
 	AssetClosingAmount *uint64                    `codec:"asset-closing-amount,omitempty"`
 	ApplicationIndex   *uint64                    `codec:"application-index,omitempty"`
@@ -984,26 +985,7 @@
 	SenderRewards      *uint64                    `codec:"sender-rewards,omitempty"`
 	Txn                transactions.SignedTxn     `codec:"txn"`
 	Logs               *[][]byte                  `codec:"logs,omitempty"`
-	Inners             *[]preEncodedTxInfo        `codec:"inner-txns,omitempty"`
-=======
-// PreEncodedTxInfo represents the PendingTransaction response before it is
-// encoded to a format.
-type PreEncodedTxInfo struct {
-	AssetIndex         *uint64                        `codec:"asset-index,omitempty"`
-	AssetClosingAmount *uint64                        `codec:"asset-closing-amount,omitempty"`
-	ApplicationIndex   *uint64                        `codec:"application-index,omitempty"`
-	CloseRewards       *uint64                        `codec:"close-rewards,omitempty"`
-	ClosingAmount      *uint64                        `codec:"closing-amount,omitempty"`
-	ConfirmedRound     *uint64                        `codec:"confirmed-round,omitempty"`
-	GlobalStateDelta   *generated.StateDelta          `codec:"global-state-delta,omitempty"`
-	LocalStateDelta    *[]generated.AccountStateDelta `codec:"local-state-delta,omitempty"`
-	PoolError          string                         `codec:"pool-error"`
-	ReceiverRewards    *uint64                        `codec:"receiver-rewards,omitempty"`
-	SenderRewards      *uint64                        `codec:"sender-rewards,omitempty"`
-	Txn                transactions.SignedTxn         `codec:"txn"`
-	Logs               *[][]byte                      `codec:"logs,omitempty"`
-	Inners             *[]PreEncodedTxInfo            `codec:"inner-txns,omitempty"`
->>>>>>> 7189ff0b
+	Inners             *[]PreEncodedTxInfo        `codec:"inner-txns,omitempty"`
 }
 
 // PendingTransactionInformation returns a transaction with the specified txID
