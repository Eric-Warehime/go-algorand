// Copyright (C) 2019-2022 Algorand, Inc.
// This file is part of go-algorand
//
// go-algorand is free software: you can redistribute it and/or modify
// it under the terms of the GNU Affero General Public License as
// published by the Free Software Foundation, either version 3 of the
// License, or (at your option) any later version.
//
// go-algorand is distributed in the hope that it will be useful,
// but WITHOUT ANY WARRANTY; without even the implied warranty of
// MERCHANTABILITY or FITNESS FOR A PARTICULAR PURPOSE.  See the
// GNU Affero General Public License for more details.
//
// You should have received a copy of the GNU Affero General Public License
// along with go-algorand.  If not, see <https://www.gnu.org/licenses/>.

package v2

import (
	"bytes"
	"encoding/base64"
	"errors"
	"fmt"
	"io"
	"math"
	"net/http"
	"sort"
	"strings"
	"time"

	"github.com/labstack/echo/v4"

	"github.com/algorand/go-algorand/agreement"
	"github.com/algorand/go-algorand/config"
	"github.com/algorand/go-algorand/crypto"
	"github.com/algorand/go-algorand/daemon/algod/api/server/v2/generated"
	"github.com/algorand/go-algorand/daemon/algod/api/server/v2/generated/private"
	model "github.com/algorand/go-algorand/daemon/algod/api/spec/v2"
	"github.com/algorand/go-algorand/data/account"
	"github.com/algorand/go-algorand/data/basics"
	"github.com/algorand/go-algorand/data/bookkeeping"
	"github.com/algorand/go-algorand/data/transactions"
	"github.com/algorand/go-algorand/data/transactions/logic"
	"github.com/algorand/go-algorand/ledger/ledgercore"
	"github.com/algorand/go-algorand/logging"
	"github.com/algorand/go-algorand/node"
	"github.com/algorand/go-algorand/protocol"
	"github.com/algorand/go-algorand/rpcs"
	"github.com/algorand/go-codec/codec"
)

const maxTealSourceBytes = 1e5
const maxTealDryrunBytes = 1e5

// Handlers is an implementation to the V2 route handler interface defined by the generated code.
type Handlers struct {
	Node     NodeInterface
	Log      logging.Logger
	Shutdown <-chan struct{}
}

// LedgerForAPI describes the Ledger methods used by the v2 API.
type LedgerForAPI interface {
	LookupAccount(round basics.Round, addr basics.Address) (ledgercore.AccountData, basics.Round, basics.MicroAlgos, error)
	LookupLatest(addr basics.Address) (basics.AccountData, basics.Round, basics.MicroAlgos, error)
	ConsensusParams(r basics.Round) (config.ConsensusParams, error)
	Latest() basics.Round
	LookupAsset(rnd basics.Round, addr basics.Address, aidx basics.AssetIndex) (ledgercore.AssetResource, error)
	LookupApplication(rnd basics.Round, addr basics.Address, aidx basics.AppIndex) (ledgercore.AppResource, error)
	BlockCert(rnd basics.Round) (blk bookkeeping.Block, cert agreement.Certificate, err error)
	LatestTotals() (basics.Round, ledgercore.AccountTotals, error)
	BlockHdr(rnd basics.Round) (blk bookkeeping.BlockHeader, err error)
	Wait(r basics.Round) chan struct{}
	GetCreator(cidx basics.CreatableIndex, ctype basics.CreatableType) (basics.Address, bool, error)
	EncodedBlockCert(rnd basics.Round) (blk []byte, cert []byte, err error)
	Block(rnd basics.Round) (blk bookkeeping.Block, err error)
}

// NodeInterface represents node fns used by the handlers.
type NodeInterface interface {
	LedgerForAPI() LedgerForAPI
	Status() (s node.StatusReport, err error)
	GenesisID() string
	GenesisHash() crypto.Digest
	BroadcastSignedTxGroup(txgroup []transactions.SignedTxn) error
	GetPendingTransaction(txID transactions.Txid) (res node.TxnWithStatus, found bool)
	GetPendingTxnsFromPool() ([]transactions.SignedTxn, error)
	SuggestedFee() basics.MicroAlgos
	StartCatchup(catchpoint string) error
	AbortCatchup(catchpoint string) error
	Config() config.Local
	InstallParticipationKey(partKeyBinary []byte) (account.ParticipationID, error)
	ListParticipationKeys() ([]account.ParticipationRecord, error)
	GetParticipationKey(account.ParticipationID) (account.ParticipationRecord, error)
	RemoveParticipationKey(account.ParticipationID) error
	AppendParticipationKeys(id account.ParticipationID, keys account.StateProofKeys) error
	ListTxns(addr basics.Address, minRound, maxRound basics.Round) ([]node.TxnWithStatus, error)
}

func roundToPtrOrNil(value basics.Round) *uint64 {
	if value == 0 {
		return nil
	}
	result := uint64(value)
	return &result
}

func convertParticipationRecord(record account.ParticipationRecord) generated.ParticipationKey {
	participationKey := generated.ParticipationKey{
		Id:      record.ParticipationID.String(),
		Address: record.Account.String(),
		Key: generated.AccountParticipation{
			VoteFirstValid:  uint64(record.FirstValid),
			VoteLastValid:   uint64(record.LastValid),
			VoteKeyDilution: record.KeyDilution,
		},
	}

	if record.StateProof != nil {
		tmp := record.StateProof[:]
		participationKey.Key.StateProofKey = &tmp
	}

	// These are pointers but should always be present.
	if record.Voting != nil {
		participationKey.Key.VoteParticipationKey = record.Voting.OneTimeSignatureVerifier[:]
	}
	if record.VRF != nil {
		participationKey.Key.SelectionParticipationKey = record.VRF.PK[:]
	}

	// Optional fields.
	if record.EffectiveLast != 0 && record.EffectiveFirst == 0 {
		// Special case for first valid on round 0
		zero := uint64(0)
		participationKey.EffectiveFirstValid = &zero
	} else {
		participationKey.EffectiveFirstValid = roundToPtrOrNil(record.EffectiveFirst)
	}
	participationKey.EffectiveLastValid = roundToPtrOrNil(record.EffectiveLast)
	participationKey.LastVote = roundToPtrOrNil(record.LastVote)
	participationKey.LastBlockProposal = roundToPtrOrNil(record.LastBlockProposal)
	participationKey.LastVote = roundToPtrOrNil(record.LastVote)
	participationKey.LastStateProof = roundToPtrOrNil(record.LastStateProof)

	return participationKey
}

// GetParticipationKeys Return a list of participation keys
// (GET /v2/participation)
func (v2 *Handlers) GetParticipationKeys(ctx echo.Context) error {
	partKeys, err := v2.Node.ListParticipationKeys()

	if err != nil {
		return badRequest(ctx, err, err.Error(), v2.Log)
	}

	var response []generated.ParticipationKey

	for _, participationRecord := range partKeys {
		response = append(response, convertParticipationRecord(participationRecord))
	}

	return ctx.JSON(http.StatusOK, response)
}

// AddParticipationKey Add a participation key to the node
// (POST /v2/participation)
func (v2 *Handlers) AddParticipationKey(ctx echo.Context) error {
	buf := new(bytes.Buffer)
	_, err := buf.ReadFrom(ctx.Request().Body)
	if err != nil {
		return badRequest(ctx, err, err.Error(), v2.Log)
	}
	partKeyBinary := buf.Bytes()

	if len(partKeyBinary) == 0 {
		err := fmt.Errorf(errRESTPayloadZeroLength)
		return badRequest(ctx, err, err.Error(), v2.Log)
	}

	partID, err := v2.Node.InstallParticipationKey(partKeyBinary)

	if err != nil {
		return badRequest(ctx, err, err.Error(), v2.Log)
	}

	response := generated.PostParticipationResponse{PartId: partID.String()}
	return ctx.JSON(http.StatusOK, response)

}

// DeleteParticipationKeyByID Delete a given participation key by id
// (DELETE /v2/participation/{participation-id})
func (v2 *Handlers) DeleteParticipationKeyByID(ctx echo.Context, participationID string) error {

	decodedParticipationID, err := account.ParseParticipationID(participationID)

	if err != nil {
		return badRequest(ctx, err, err.Error(), v2.Log)
	}

	err = v2.Node.RemoveParticipationKey(decodedParticipationID)

	if err != nil {
		if errors.Is(err, account.ErrParticipationIDNotFound) {
			return notFound(ctx, account.ErrParticipationIDNotFound, "participation id not found", v2.Log)
		}

		return internalError(ctx, err, err.Error(), v2.Log)
	}

	return ctx.NoContent(http.StatusOK)
}

// GetParticipationKeyByID Get participation key info by id
// (GET /v2/participation/{participation-id})
func (v2 *Handlers) GetParticipationKeyByID(ctx echo.Context, participationID string) error {

	decodedParticipationID, err := account.ParseParticipationID(participationID)

	if err != nil {
		return badRequest(ctx, err, err.Error(), v2.Log)
	}

	participationRecord, err := v2.Node.GetParticipationKey(decodedParticipationID)

	if err != nil {
		return internalError(ctx, err, err.Error(), v2.Log)
	}

	if participationRecord.IsZero() {
		return notFound(ctx, account.ErrParticipationIDNotFound, account.ErrParticipationIDNotFound.Error(), v2.Log)
	}

	response := convertParticipationRecord(participationRecord)

	return ctx.JSON(http.StatusOK, response)
}

// AppendKeys Append state proof keys to a participation key
// (POST /v2/participation/{participation-id})
func (v2 *Handlers) AppendKeys(ctx echo.Context, participationID string) error {
	decodedParticipationID, err := account.ParseParticipationID(participationID)
	if err != nil {
		return badRequest(ctx, err, err.Error(), v2.Log)
	}

	var keys account.StateProofKeys
	dec := protocol.NewDecoder(ctx.Request().Body)
	err = dec.Decode(&keys)
	if err != nil {
		err = fmt.Errorf("unable to parse keys from body: %w", err)
		return badRequest(ctx, err, err.Error(), v2.Log)
	}
	if len(keys) == 0 {
		err = errors.New("empty request, please attach keys to request body")
		return badRequest(ctx, err, err.Error(), v2.Log)
	}

	err = v2.Node.AppendParticipationKeys(decodedParticipationID, keys)
	if err != nil {
		return internalError(ctx, err, err.Error(), v2.Log)
	}
	return nil
}

// ShutdownNode shuts down the node.
// (POST /v2/shutdown)
func (v2 *Handlers) ShutdownNode(ctx echo.Context, params private.ShutdownNodeParams) error {
	// TODO: shutdown endpoint
	return ctx.String(http.StatusNotImplemented, "Endpoint not implemented.")
}

// AccountInformation gets account information for a given account.
// (GET /v2/accounts/{address})
func (v2 *Handlers) AccountInformation(ctx echo.Context, address string, params generated.AccountInformationParams) error {
	handle, contentType, err := getCodecHandle(params.Format)
	if err != nil {
		return badRequest(ctx, err, errFailedParsingFormatOption, v2.Log)
	}

	addr, err := basics.UnmarshalChecksumAddress(address)
	if err != nil {
		return badRequest(ctx, err, errFailedToParseAddress, v2.Log)
	}

	// should we skip fetching apps and assets?
	if params.Exclude != nil {
		switch *params.Exclude {
		case "all":
			return v2.basicAccountInformation(ctx, addr, handle, contentType)
		case "none", "":
		default:
			return badRequest(ctx, err, errFailedToParseExclude, v2.Log)
		}
	}

	myLedger := v2.Node.LedgerForAPI()

	// count total # of resources, if max limit is set
	if maxResults := v2.Node.Config().MaxAPIResourcesPerAccount; maxResults != 0 {
		record, _, _, err := myLedger.LookupAccount(myLedger.Latest(), addr)
		if err != nil {
			return internalError(ctx, err, errFailedLookingUpLedger, v2.Log)
		}
		totalResults := record.TotalAssets + record.TotalAssetParams + record.TotalAppLocalStates + record.TotalAppParams
		if totalResults > maxResults {
			v2.Log.Info("MaxAccountAPIResults limit %d exceeded, total results %d", maxResults, totalResults)
			extraData := map[string]interface{}{
				"max-results":           maxResults,
				"total-assets-opted-in": record.TotalAssets,
				"total-created-assets":  record.TotalAssetParams,
				"total-apps-opted-in":   record.TotalAppLocalStates,
				"total-created-apps":    record.TotalAppParams,
			}
			return ctx.JSON(http.StatusBadRequest, generated.ErrorResponse{
				Message: "Result limit exceeded",
				Data:    &extraData,
			})
		}
	}

	record, lastRound, amountWithoutPendingRewards, err := myLedger.LookupLatest(addr)
	if err != nil {
		return internalError(ctx, err, errFailedLookingUpLedger, v2.Log)
	}

	// check against configured total limit on assets/apps
	if handle == protocol.CodecHandle {
		data, err := encode(handle, record)
		if err != nil {
			return internalError(ctx, err, errFailedToEncodeResponse, v2.Log)
		}
		return ctx.Blob(http.StatusOK, contentType, data)
	}

	consensus, err := myLedger.ConsensusParams(lastRound)
	if err != nil {
		return internalError(ctx, err, fmt.Sprintf("could not retrieve consensus information for last round (%d)", lastRound), v2.Log)
	}

	account, err := AccountDataToAccount(address, &record, lastRound, &consensus, amountWithoutPendingRewards)
	if err != nil {
		return internalError(ctx, err, errInternalFailure, v2.Log)
	}

	response := generated.AccountResponse(account)
	return ctx.JSON(http.StatusOK, response)
}

// basicAccountInformation handles the case when no resources (assets or apps) are requested.
func (v2 *Handlers) basicAccountInformation(ctx echo.Context, addr basics.Address, handle codec.Handle, contentType string) error {
	myLedger := v2.Node.LedgerForAPI()
	record, lastRound, amountWithoutPendingRewards, err := myLedger.LookupAccount(myLedger.Latest(), addr)
	if err != nil {
		return internalError(ctx, err, errFailedLookingUpLedger, v2.Log)
	}

	if handle == protocol.CodecHandle {
		data, err := encode(handle, record)
		if err != nil {
			return internalError(ctx, err, errFailedToEncodeResponse, v2.Log)
		}
		return ctx.Blob(http.StatusOK, contentType, data)
	}

	consensus, err := myLedger.ConsensusParams(lastRound)
	if err != nil {
		return internalError(ctx, err, fmt.Sprintf("could not retrieve consensus information for last round (%d)", lastRound), v2.Log)
	}

	var apiParticipation *generated.AccountParticipation
	if record.VoteID != (crypto.OneTimeSignatureVerifier{}) {
		apiParticipation = &generated.AccountParticipation{
			VoteParticipationKey:      record.VoteID[:],
			SelectionParticipationKey: record.SelectionID[:],
			VoteFirstValid:            uint64(record.VoteFirstValid),
			VoteLastValid:             uint64(record.VoteLastValid),
			VoteKeyDilution:           uint64(record.VoteKeyDilution),
		}
		if !record.StateProofID.IsEmpty() {
			tmp := record.StateProofID[:]
			apiParticipation.StateProofKey = &tmp
		}
	}

	pendingRewards, overflowed := basics.OSubA(record.MicroAlgos, amountWithoutPendingRewards)
	if overflowed {
		return internalError(ctx, errors.New("overflow on pending reward calculation"), errInternalFailure, v2.Log)
	}

	account := generated.Account{
		SigType:                     nil,
		Round:                       uint64(lastRound),
		Address:                     addr.String(),
		Amount:                      record.MicroAlgos.Raw,
		PendingRewards:              pendingRewards.Raw,
		AmountWithoutPendingRewards: amountWithoutPendingRewards.Raw,
		Rewards:                     record.RewardedMicroAlgos.Raw,
		Status:                      record.Status.String(),
		RewardBase:                  &record.RewardsBase,
		Participation:               apiParticipation,
		TotalCreatedAssets:          record.TotalAssetParams,
		TotalCreatedApps:            record.TotalAppParams,
		TotalAssetsOptedIn:          record.TotalAssets,
		AuthAddr:                    addrOrNil(record.AuthAddr),
		TotalAppsOptedIn:            record.TotalAppLocalStates,
		AppsTotalSchema: &generated.ApplicationStateSchema{
			NumByteSlice: record.TotalAppSchema.NumByteSlice,
			NumUint:      record.TotalAppSchema.NumUint,
		},
		AppsTotalExtraPages: numOrNil(uint64(record.TotalExtraAppPages)),
		MinBalance:          record.MinBalance(&consensus).Raw,
	}
	response := generated.AccountResponse(account)
	return ctx.JSON(http.StatusOK, response)
}

// AccountAssetInformation gets account information about a given asset.
// (GET /v2/accounts/{address}/assets/{asset-id})
func (v2 *Handlers) AccountAssetInformation(ctx echo.Context, address string, assetID uint64, params generated.AccountAssetInformationParams) error {
	handle, contentType, err := getCodecHandle(params.Format)
	if err != nil {
		return badRequest(ctx, err, errFailedParsingFormatOption, v2.Log)
	}

	addr, err := basics.UnmarshalChecksumAddress(address)
	if err != nil {
		return badRequest(ctx, err, errFailedToParseAddress, v2.Log)
	}

	ledger := v2.Node.LedgerForAPI()

	lastRound := ledger.Latest()
	record, err := ledger.LookupAsset(lastRound, addr, basics.AssetIndex(assetID))
	if err != nil {
		return internalError(ctx, err, errFailedLookingUpLedger, v2.Log)
	}

	if record.AssetParams == nil && record.AssetHolding == nil {
		return notFound(ctx, errors.New(errAccountAssetDoesNotExist), errAccountAssetDoesNotExist, v2.Log)
	}

	// return msgpack response
	if handle == protocol.CodecHandle {
		data, err := encode(handle, model.AssetResourceToAccountAssetModel(record))
		if err != nil {
			return internalError(ctx, err, errFailedToEncodeResponse, v2.Log)
		}
		return ctx.Blob(http.StatusOK, contentType, data)
	}

	// prepare JSON response
	response := generated.AccountAssetResponse{Round: uint64(lastRound)}

	if record.AssetParams != nil {
		asset := AssetParamsToAsset(addr.String(), basics.AssetIndex(assetID), record.AssetParams)
		response.CreatedAsset = &asset.Params
	}

	if record.AssetHolding != nil {
		response.AssetHolding = &generated.AssetHolding{
			Amount:   record.AssetHolding.Amount,
			AssetId:  uint64(assetID),
			IsFrozen: record.AssetHolding.Frozen,
		}
	}

	return ctx.JSON(http.StatusOK, response)
}

// AccountApplicationInformation gets account information about a given app.
// (GET /v2/accounts/{address}/applications/{application-id})
func (v2 *Handlers) AccountApplicationInformation(ctx echo.Context, address string, applicationID uint64, params generated.AccountApplicationInformationParams) error {
	handle, contentType, err := getCodecHandle(params.Format)
	if err != nil {
		return badRequest(ctx, err, errFailedParsingFormatOption, v2.Log)
	}

	addr, err := basics.UnmarshalChecksumAddress(address)
	if err != nil {
		return badRequest(ctx, err, errFailedToParseAddress, v2.Log)
	}

	ledger := v2.Node.LedgerForAPI()

	lastRound := ledger.Latest()
	record, err := ledger.LookupApplication(lastRound, addr, basics.AppIndex(applicationID))
	if err != nil {
		return internalError(ctx, err, errFailedLookingUpLedger, v2.Log)
	}

	if record.AppParams == nil && record.AppLocalState == nil {
		return notFound(ctx, errors.New(errAccountAppDoesNotExist), errAccountAppDoesNotExist, v2.Log)
	}

	// return msgpack response
	if handle == protocol.CodecHandle {
		data, err := encode(handle, model.AppResourceToAccountApplicationModel(record))
		if err != nil {
			return internalError(ctx, err, errFailedToEncodeResponse, v2.Log)
		}
		return ctx.Blob(http.StatusOK, contentType, data)
	}

	// prepare JSON response
	response := generated.AccountApplicationResponse{Round: uint64(lastRound)}

	if record.AppParams != nil {
		app := AppParamsToApplication(addr.String(), basics.AppIndex(applicationID), record.AppParams)
		response.CreatedApp = &app.Params
	}

	if record.AppLocalState != nil {
		localState := convertTKVToGenerated(&record.AppLocalState.KeyValue)
		response.AppLocalState = &generated.ApplicationLocalState{
			Id:       uint64(applicationID),
			KeyValue: localState,
			Schema: generated.ApplicationStateSchema{
				NumByteSlice: record.AppLocalState.Schema.NumByteSlice,
				NumUint:      record.AppLocalState.Schema.NumUint,
			},
		}
	}

	return ctx.JSON(http.StatusOK, response)
}

// GetBlock gets the block for the given round.
// (GET /v2/blocks/{round})
func (v2 *Handlers) GetBlock(ctx echo.Context, round uint64, params generated.GetBlockParams) error {
	handle, contentType, err := getCodecHandle(params.Format)
	if err != nil {
		return badRequest(ctx, err, errFailedParsingFormatOption, v2.Log)
	}

	// msgpack format uses 'RawBlockBytes' and attaches a custom header.
	if handle == protocol.CodecHandle {
		blockbytes, err := rpcs.RawBlockBytes(v2.Node.LedgerForAPI(), basics.Round(round))
		if err != nil {
			return internalError(ctx, err, err.Error(), v2.Log)
		}

		ctx.Response().Writer.Header().Add("X-Algorand-Struct", "block-v1")
		return ctx.Blob(http.StatusOK, contentType, blockbytes)
	}

	ledger := v2.Node.LedgerForAPI()
	block, _, err := ledger.BlockCert(basics.Round(round))
	if err != nil {
		return internalError(ctx, err, errFailedLookingUpLedger, v2.Log)
	}

	// Encoding wasn't working well without embedding "real" objects.
	response := struct {
		Block bookkeeping.Block `codec:"block"`
	}{
		Block: block,
	}

	data, err := encode(handle, response)
	if err != nil {
		return internalError(ctx, err, errFailedToEncodeResponse, v2.Log)
	}

	return ctx.Blob(http.StatusOK, contentType, data)
}

// GetProof generates a Merkle proof for a transaction in a block.
// (GET /v2/blocks/{round}/transactions/{txid}/proof)
func (v2 *Handlers) GetProof(ctx echo.Context, round uint64, txid string, params generated.GetProofParams) error {
	var txID transactions.Txid
	err := txID.UnmarshalText([]byte(txid))
	if err != nil {
		return badRequest(ctx, err, errNoTxnSpecified, v2.Log)
	}

	ledger := v2.Node.LedgerForAPI()
	block, _, err := ledger.BlockCert(basics.Round(round))
	if err != nil {
		return internalError(ctx, err, errFailedLookingUpLedger, v2.Log)
	}

	proto := config.Consensus[block.CurrentProtocol]
	if proto.PaysetCommit != config.PaysetCommitMerkle {
		return notFound(ctx, err, "protocol does not support Merkle proofs", v2.Log)
	}

	txns, err := block.DecodePaysetFlat()
	if err != nil {
		return internalError(ctx, err, "decoding transactions", v2.Log)
	}

	for idx := range txns {
		if txns[idx].Txn.ID() == txID {
			tree, err := block.TxnMerkleTree()
			if err != nil {
				return internalError(ctx, err, "building Merkle tree", v2.Log)
			}

			proof, err := tree.ProveSingleLeaf(uint64(idx))
			if err != nil {
				return internalError(ctx, err, "generating proof", v2.Log)
			}

			stibhash := block.Payset[idx].Hash()

			response := generated.ProofResponse{
				Proof:     proof.GetConcatenatedProof(),
				Stibhash:  stibhash[:],
				Idx:       uint64(idx),
				Treedepth: uint64(proof.TreeDepth),
				Hashtype:  proof.HashFactory.HashType.String(),
			}

			return ctx.JSON(http.StatusOK, response)
		}
	}

	err = errors.New(errTransactionNotFound)
	return notFound(ctx, err, err.Error(), v2.Log)
}

// GetSupply gets the current supply reported by the ledger.
// (GET /v2/ledger/supply)
func (v2 *Handlers) GetSupply(ctx echo.Context) error {
	latest, totals, err := v2.Node.LedgerForAPI().LatestTotals()
	if err != nil {
		err = fmt.Errorf("GetSupply(): round %d, failed: %v", latest, err)
		return internalError(ctx, err, errInternalFailure, v2.Log)
	}

	supply := generated.SupplyResponse{
		CurrentRound: uint64(latest),
		TotalMoney:   totals.Participating().Raw,
		OnlineMoney:  totals.Online.Money.Raw,
	}

	return ctx.JSON(http.StatusOK, supply)
}

// GetStatus gets the current node status.
// (GET /v2/status)
func (v2 *Handlers) GetStatus(ctx echo.Context) error {
	stat, err := v2.Node.Status()
	if err != nil {
		return internalError(ctx, err, errFailedRetrievingNodeStatus, v2.Log)
	}

	response := generated.NodeStatusResponse{
		LastRound:                   uint64(stat.LastRound),
		LastVersion:                 string(stat.LastVersion),
		NextVersion:                 string(stat.NextVersion),
		NextVersionRound:            uint64(stat.NextVersionRound),
		NextVersionSupported:        stat.NextVersionSupported,
		TimeSinceLastRound:          uint64(stat.TimeSinceLastRound().Nanoseconds()),
		CatchupTime:                 uint64(stat.CatchupTime.Nanoseconds()),
		StoppedAtUnsupportedRound:   stat.StoppedAtUnsupportedRound,
		LastCatchpoint:              &stat.LastCatchpoint,
		Catchpoint:                  &stat.Catchpoint,
		CatchpointTotalAccounts:     &stat.CatchpointCatchupTotalAccounts,
		CatchpointProcessedAccounts: &stat.CatchpointCatchupProcessedAccounts,
		CatchpointVerifiedAccounts:  &stat.CatchpointCatchupVerifiedAccounts,
		CatchpointTotalBlocks:       &stat.CatchpointCatchupTotalBlocks,
		CatchpointAcquiredBlocks:    &stat.CatchpointCatchupAcquiredBlocks,
	}

	return ctx.JSON(http.StatusOK, response)
}

// WaitForBlock returns the node status after waiting for the given round.
// (GET /v2/status/wait-for-block-after/{round}/)
func (v2 *Handlers) WaitForBlock(ctx echo.Context, round uint64) error {
	ledger := v2.Node.LedgerForAPI()

	stat, err := v2.Node.Status()
	if err != nil {
		return internalError(ctx, err, errFailedRetrievingNodeStatus, v2.Log)
	}
	if stat.StoppedAtUnsupportedRound {
		return badRequest(ctx, err, errRequestedRoundInUnsupportedRound, v2.Log)
	}
	if stat.Catchpoint != "" {
		// node is currently catching up to the requested catchpoint.
		return serviceUnavailable(ctx, fmt.Errorf("WaitForBlock failed as the node was catchpoint catchuping"), errOperationNotAvailableDuringCatchup, v2.Log)
	}

	latestBlkHdr, err := ledger.BlockHdr(ledger.Latest())
	if err != nil {
		return internalError(ctx, err, errFailedRetrievingLatestBlockHeaderStatus, v2.Log)
	}
	if latestBlkHdr.NextProtocol != "" {
		if _, nextProtocolSupported := config.Consensus[latestBlkHdr.NextProtocol]; !nextProtocolSupported {
			// see if the desired protocol switch is expect to happen before or after the above point.
			if latestBlkHdr.NextProtocolSwitchOn <= basics.Round(round+1) {
				// we would never reach to this round, since this round would happen after the (unsupported) protocol upgrade.
				return badRequest(ctx, err, errRequestedRoundInUnsupportedRound, v2.Log)
			}
		}
	}

	// Wait
	select {
	case <-v2.Shutdown:
		return internalError(ctx, err, errServiceShuttingDown, v2.Log)
	case <-time.After(1 * time.Minute):
	case <-ledger.Wait(basics.Round(round + 1)):
	}

	// Return status after the wait
	return v2.GetStatus(ctx)
}

// RawTransaction broadcasts a raw transaction to the network.
// (POST /v2/transactions)
func (v2 *Handlers) RawTransaction(ctx echo.Context) error {
	stat, err := v2.Node.Status()
	if err != nil {
		return internalError(ctx, err, errFailedRetrievingNodeStatus, v2.Log)
	}
	if stat.Catchpoint != "" {
		// node is currently catching up to the requested catchpoint.
		return serviceUnavailable(ctx, fmt.Errorf("RawTransaction failed as the node was catchpoint catchuping"), errOperationNotAvailableDuringCatchup, v2.Log)
	}
	proto := config.Consensus[stat.LastVersion]

	var txgroup []transactions.SignedTxn
	dec := protocol.NewDecoder(ctx.Request().Body)
	for {
		var st transactions.SignedTxn
		err := dec.Decode(&st)
		if err == io.EOF {
			break
		}
		if err != nil {
			return badRequest(ctx, err, err.Error(), v2.Log)
		}
		txgroup = append(txgroup, st)

		if len(txgroup) > proto.MaxTxGroupSize {
			err := fmt.Errorf("max group size is %d", proto.MaxTxGroupSize)
			return badRequest(ctx, err, err.Error(), v2.Log)
		}
	}

	if len(txgroup) == 0 {
		err := errors.New("empty txgroup")
		return badRequest(ctx, err, err.Error(), v2.Log)
	}

	err = v2.Node.BroadcastSignedTxGroup(txgroup)
	if err != nil {
		return badRequest(ctx, err, err.Error(), v2.Log)
	}

	// For backwards compatibility, return txid of first tx in group
	txid := txgroup[0].ID()
	return ctx.JSON(http.StatusOK, generated.PostTransactionsResponse{TxId: txid.String()})
}

// TealDryrun takes transactions and additional simulated ledger state and returns debugging information.
// (POST /v2/teal/dryrun)
func (v2 *Handlers) TealDryrun(ctx echo.Context) error {
	if !v2.Node.Config().EnableDeveloperAPI {
		return ctx.String(http.StatusNotFound, "/teal/dryrun was not enabled in the configuration file by setting the EnableDeveloperAPI to true")
	}
	req := ctx.Request()
	buf := new(bytes.Buffer)
	req.Body = http.MaxBytesReader(nil, req.Body, maxTealDryrunBytes)
	_, err := buf.ReadFrom(ctx.Request().Body)
	if err != nil {
		return badRequest(ctx, err, err.Error(), v2.Log)
	}
	data := buf.Bytes()

	var dr DryrunRequest
	var gdr generated.DryrunRequest
	err = decode(protocol.JSONStrictHandle, data, &gdr)
	if err == nil {
		dr, err = DryrunRequestFromGenerated(&gdr)
		if err != nil {
			return badRequest(ctx, err, err.Error(), v2.Log)
		}
	} else {
		err = decode(protocol.CodecHandle, data, &dr)
		if err != nil {
			return badRequest(ctx, err, err.Error(), v2.Log)
		}
	}

	// fetch previous block header just once to prevent racing with network
	var hdr bookkeeping.BlockHeader
	if dr.ProtocolVersion == "" || dr.Round == 0 || dr.LatestTimestamp == 0 {
		actualLedger := v2.Node.LedgerForAPI()
		hdr, err = actualLedger.BlockHdr(actualLedger.Latest())
		if err != nil {
			return internalError(ctx, err, "current block error", v2.Log)
		}
	}

	var response generated.DryrunResponse

	var protocolVersion protocol.ConsensusVersion
	if dr.ProtocolVersion != "" {
		var ok bool
		_, ok = config.Consensus[protocol.ConsensusVersion(dr.ProtocolVersion)]
		if !ok {
			return badRequest(ctx, nil, "unsupported protocol version", v2.Log)
		}
		protocolVersion = protocol.ConsensusVersion(dr.ProtocolVersion)
	} else {
		protocolVersion = hdr.CurrentProtocol
	}
	dr.ProtocolVersion = string(protocolVersion)

	if dr.Round == 0 {
		dr.Round = uint64(hdr.Round + 1)
	}

	if dr.LatestTimestamp == 0 {
		dr.LatestTimestamp = hdr.TimeStamp
	}

	doDryrunRequest(&dr, &response)
	response.ProtocolVersion = string(protocolVersion)
	return ctx.JSON(http.StatusOK, response)
}

// TransactionParams returns the suggested parameters for constructing a new transaction.
// (GET /v2/transactions/params)
func (v2 *Handlers) TransactionParams(ctx echo.Context) error {
	stat, err := v2.Node.Status()
	if err != nil {
		return internalError(ctx, err, errFailedRetrievingNodeStatus, v2.Log)
	}
	if stat.Catchpoint != "" {
		// node is currently catching up to the requested catchpoint.
		return serviceUnavailable(ctx, fmt.Errorf("TransactionParams failed as the node was catchpoint catchuping"), errOperationNotAvailableDuringCatchup, v2.Log)
	}

	gh := v2.Node.GenesisHash()
	proto := config.Consensus[stat.LastVersion]

	response := generated.TransactionParametersResponse{
		ConsensusVersion: string(stat.LastVersion),
		Fee:              v2.Node.SuggestedFee().Raw,
		GenesisHash:      gh[:],
		GenesisId:        v2.Node.GenesisID(),
		LastRound:        uint64(stat.LastRound),
		MinFee:           proto.MinTxnFee,
	}

	return ctx.JSON(http.StatusOK, response)
}

type preEncodedTxInfo struct {
	AssetIndex         *uint64                        `codec:"asset-index,omitempty"`
	AssetClosingAmount *uint64                        `codec:"asset-closing-amount,omitempty"`
	ApplicationIndex   *uint64                        `codec:"application-index,omitempty"`
	CloseRewards       *uint64                        `codec:"close-rewards,omitempty"`
	ClosingAmount      *uint64                        `codec:"closing-amount,omitempty"`
	ConfirmedRound     *uint64                        `codec:"confirmed-round,omitempty"`
	GlobalStateDelta   *generated.StateDelta          `codec:"global-state-delta,omitempty"`
	LocalStateDelta    *[]generated.AccountStateDelta `codec:"local-state-delta,omitempty"`
	PoolError          string                         `codec:"pool-error"`
	ReceiverRewards    *uint64                        `codec:"receiver-rewards,omitempty"`
	SenderRewards      *uint64                        `codec:"sender-rewards,omitempty"`
	Txn                transactions.SignedTxn         `codec:"txn"`
	Logs               *[][]byte                      `codec:"logs,omitempty"`
	Inners             *[]preEncodedTxInfo            `codec:"inner-txns,omitempty"`
}

// PendingTransactionInformation returns a transaction with the specified txID
// from the transaction pool. If not found looks for the transaction in the
// last proto.MaxTxnLife rounds
// (GET /v2/transactions/pending/{txid})
func (v2 *Handlers) PendingTransactionInformation(ctx echo.Context, txid string, params generated.PendingTransactionInformationParams) error {

	stat, err := v2.Node.Status()
	if err != nil {
		return internalError(ctx, err, errFailedRetrievingNodeStatus, v2.Log)
	}
	if stat.Catchpoint != "" {
		// node is currently catching up to the requested catchpoint.
		return serviceUnavailable(ctx, fmt.Errorf("PendingTransactionInformation failed as the node was catchpoint catchuping"), errOperationNotAvailableDuringCatchup, v2.Log)
	}

	txID := transactions.Txid{}
	if err := txID.UnmarshalText([]byte(txid)); err != nil {
		return badRequest(ctx, err, errNoTxnSpecified, v2.Log)
	}

	txn, ok := v2.Node.GetPendingTransaction(txID)

	// We didn't find it, return a failure
	if !ok {
		err := errors.New(errTransactionNotFound)
		return notFound(ctx, err, err.Error(), v2.Log)
	}

	// Encoding wasn't working well without embedding "real" objects.
	response := preEncodedTxInfo{
		Txn: txn.Txn,
	}

	if txn.ConfirmedRound != 0 {
		r := uint64(txn.ConfirmedRound)
		response.ConfirmedRound = &r

		response.ClosingAmount = &txn.ApplyData.ClosingAmount.Raw
		response.AssetClosingAmount = &txn.ApplyData.AssetClosingAmount
		response.SenderRewards = &txn.ApplyData.SenderRewards.Raw
		response.ReceiverRewards = &txn.ApplyData.ReceiverRewards.Raw
		response.CloseRewards = &txn.ApplyData.CloseRewards.Raw
		response.AssetIndex = computeAssetIndexFromTxn(txn, v2.Node.LedgerForAPI())
		response.ApplicationIndex = computeAppIndexFromTxn(txn, v2.Node.LedgerForAPI())
		response.LocalStateDelta, response.GlobalStateDelta = convertToDeltas(txn)
		response.Logs = convertLogs(txn)
		response.Inners = convertInners(&txn)
	}

	handle, contentType, err := getCodecHandle(params.Format)
	if err != nil {
		return badRequest(ctx, err, errFailedParsingFormatOption, v2.Log)
	}
	data, err := encode(handle, response)
	if err != nil {
		return internalError(ctx, err, errFailedToEncodeResponse, v2.Log)
	}

	return ctx.Blob(http.StatusOK, contentType, data)
}

// getPendingTransactions returns to the provided context a list of uncomfirmed transactions currently in the transaction pool with optional Max/Address filters.
func (v2 *Handlers) getPendingTransactions(ctx echo.Context, max *uint64, format *string, addrFilter *string) error {

	stat, err := v2.Node.Status()
	if err != nil {
		return internalError(ctx, err, errFailedRetrievingNodeStatus, v2.Log)
	}
	if stat.Catchpoint != "" {
		// node is currently catching up to the requested catchpoint.
		return serviceUnavailable(ctx, fmt.Errorf("PendingTransactionInformation failed as the node was catchpoint catchuping"), errOperationNotAvailableDuringCatchup, v2.Log)
	}

	var addrPtr *basics.Address

	if addrFilter != nil {
		addr, err := basics.UnmarshalChecksumAddress(*addrFilter)
		if err != nil {
			return badRequest(ctx, err, errFailedToParseAddress, v2.Log)
		}
		addrPtr = &addr
	}

	handle, contentType, err := getCodecHandle(format)
	if err != nil {
		return badRequest(ctx, err, errFailedParsingFormatOption, v2.Log)
	}

	txnPool, err := v2.Node.GetPendingTxnsFromPool()
	if err != nil {
		return internalError(ctx, err, errFailedLookingUpTransactionPool, v2.Log)
	}

	// MatchAddress uses this to check FeeSink, we don't care about that here.
	spec := transactions.SpecialAddresses{
		FeeSink:     basics.Address{},
		RewardsPool: basics.Address{},
	}

	txnLimit := uint64(math.MaxUint64)
	if max != nil && *max != 0 {
		txnLimit = *max
	}

	// Convert transactions to msgp / json strings
	topTxns := make([]transactions.SignedTxn, 0)
	for _, txn := range txnPool {
		// break out if we've reached the max number of transactions
		if uint64(len(topTxns)) >= txnLimit {
			break
		}

		// continue if we have an address filter and the address doesn't match the transaction.
		if addrPtr != nil && !txn.Txn.MatchAddress(*addrPtr, spec) {
			continue
		}

		topTxns = append(topTxns, txn)
	}

	// Encoding wasn't working well without embedding "real" objects.
	response := struct {
		TopTransactions   []transactions.SignedTxn `json:"top-transactions"`
		TotalTransactions uint64                   `json:"total-transactions"`
	}{
		TopTransactions:   topTxns,
		TotalTransactions: uint64(len(txnPool)),
	}

	data, err := encode(handle, response)
	if err != nil {
		return internalError(ctx, err, errFailedToEncodeResponse, v2.Log)
	}

	return ctx.Blob(http.StatusOK, contentType, data)
}

// startCatchup Given a catchpoint, it starts catching up to this catchpoint
func (v2 *Handlers) startCatchup(ctx echo.Context, catchpoint string) error {
	_, _, err := ledgercore.ParseCatchpointLabel(catchpoint)
	if err != nil {
		return badRequest(ctx, err, errFailedToParseCatchpoint, v2.Log)
	}

	// Select 200/201, or return an error
	var code int
	err = v2.Node.StartCatchup(catchpoint)
	switch err.(type) {
	case nil:
		code = http.StatusCreated
	case *node.CatchpointAlreadyInProgressError:
		code = http.StatusOK
	case *node.CatchpointUnableToStartError:
		return badRequest(ctx, err, err.Error(), v2.Log)
	default:
		return internalError(ctx, err, fmt.Sprintf(errFailedToStartCatchup, err), v2.Log)
	}

	return ctx.JSON(code, private.CatchpointStartResponse{
		CatchupMessage: catchpoint,
	})
}

// abortCatchup Given a catchpoint, it aborts catching up to this catchpoint
func (v2 *Handlers) abortCatchup(ctx echo.Context, catchpoint string) error {
	_, _, err := ledgercore.ParseCatchpointLabel(catchpoint)
	if err != nil {
		return badRequest(ctx, err, errFailedToParseCatchpoint, v2.Log)
	}

	err = v2.Node.AbortCatchup(catchpoint)
	if err != nil {
		return internalError(ctx, err, fmt.Sprintf(errFailedToAbortCatchup, err), v2.Log)
	}

	return ctx.JSON(http.StatusOK, private.CatchpointAbortResponse{
		CatchupMessage: catchpoint,
	})
}

// GetPendingTransactions returns the list of unconfirmed transactions currently in the transaction pool.
// (GET /v2/transactions/pending)
func (v2 *Handlers) GetPendingTransactions(ctx echo.Context, params generated.GetPendingTransactionsParams) error {
	return v2.getPendingTransactions(ctx, params.Max, params.Format, nil)
}

// GetApplicationByID returns application information by app idx.
// (GET /v2/applications/{application-id})
func (v2 *Handlers) GetApplicationByID(ctx echo.Context, applicationID uint64) error {
	appIdx := basics.AppIndex(applicationID)
	ledger := v2.Node.LedgerForAPI()
	creator, ok, err := ledger.GetCreator(basics.CreatableIndex(appIdx), basics.AppCreatable)
	if err != nil {
		return internalError(ctx, err, errFailedLookingUpLedger, v2.Log)
	}
	if !ok {
		return notFound(ctx, errors.New(errAppDoesNotExist), errAppDoesNotExist, v2.Log)
	}

	lastRound := ledger.Latest()

	record, err := ledger.LookupApplication(lastRound, creator, basics.AppIndex(applicationID))
	if err != nil {
		return internalError(ctx, err, errFailedLookingUpLedger, v2.Log)
	}

	if record.AppParams == nil {
		return notFound(ctx, errors.New(errAppDoesNotExist), errAppDoesNotExist, v2.Log)
	}
	appParams := *record.AppParams
	app := AppParamsToApplication(creator.String(), appIdx, &appParams)
	response := generated.ApplicationResponse(app)
	return ctx.JSON(http.StatusOK, response)
}

// GetAssetByID returns application information by app idx.
// (GET /v2/assets/{asset-id})
func (v2 *Handlers) GetAssetByID(ctx echo.Context, assetID uint64) error {
	assetIdx := basics.AssetIndex(assetID)
	ledger := v2.Node.LedgerForAPI()
	creator, ok, err := ledger.GetCreator(basics.CreatableIndex(assetIdx), basics.AssetCreatable)
	if err != nil {
		return internalError(ctx, err, errFailedLookingUpLedger, v2.Log)
	}
	if !ok {
		return notFound(ctx, errors.New(errAssetDoesNotExist), errAssetDoesNotExist, v2.Log)
	}

	lastRound := ledger.Latest()
	record, err := ledger.LookupAsset(lastRound, creator, basics.AssetIndex(assetID))
	if err != nil {
		return internalError(ctx, err, errFailedLookingUpLedger, v2.Log)
	}

	if record.AssetParams == nil {
		return notFound(ctx, errors.New(errAssetDoesNotExist), errAssetDoesNotExist, v2.Log)
	}
	assetParams := *record.AssetParams
	asset := AssetParamsToAsset(creator.String(), assetIdx, &assetParams)
	response := generated.AssetResponse(asset)
	return ctx.JSON(http.StatusOK, response)
}

// GetPendingTransactionsByAddress takes an Algorand address and returns its associated list of unconfirmed transactions currently in the transaction pool.
// (GET /v2/accounts/{address}/transactions/pending)
func (v2 *Handlers) GetPendingTransactionsByAddress(ctx echo.Context, addr string, params generated.GetPendingTransactionsByAddressParams) error {
	return v2.getPendingTransactions(ctx, params.Max, params.Format, &addr)
}

// StartCatchup Given a catchpoint, it starts catching up to this catchpoint
// (POST /v2/catchup/{catchpoint})
func (v2 *Handlers) StartCatchup(ctx echo.Context, catchpoint string) error {
	return v2.startCatchup(ctx, catchpoint)
}

// AbortCatchup Given a catchpoint, it aborts catching up to this catchpoint
// (DELETE /v2/catchup/{catchpoint})
func (v2 *Handlers) AbortCatchup(ctx echo.Context, catchpoint string) error {
	return v2.abortCatchup(ctx, catchpoint)
}

// TealCompile compiles TEAL code to binary, return both binary and hash
// (POST /v2/teal/compile)
func (v2 *Handlers) TealCompile(ctx echo.Context) error {
	// return early if teal compile is not allowed in node config
	if !v2.Node.Config().EnableDeveloperAPI {
		return ctx.String(http.StatusNotFound, "/teal/compile was not enabled in the configuration file by setting the EnableDeveloperAPI to true")
	}
	buf := new(bytes.Buffer)
	ctx.Request().Body = http.MaxBytesReader(nil, ctx.Request().Body, maxTealSourceBytes)
	_, err := buf.ReadFrom(ctx.Request().Body)
	if err != nil {
		return badRequest(ctx, err, err.Error(), v2.Log)
	}
	source := buf.String()
	ops, err := logic.AssembleString(source)
	if err != nil {
		sb := strings.Builder{}
		ops.ReportProblems("", &sb)
		return badRequest(ctx, err, sb.String(), v2.Log)
	}
	pd := logic.HashProgram(ops.Program)
	addr := basics.Address(pd)
	response := generated.CompileResponse{
		Hash:   addr.String(),
		Result: base64.StdEncoding.EncodeToString(ops.Program),
	}
	return ctx.JSON(http.StatusOK, response)
}

<<<<<<< HEAD
var errNilLedger = errors.New("could not contact ledger")
var errNoStateProofInRange = errors.New("no stateproof for that round")

// StateProof returns the state proof for a given round.
// (GET /v2/transaction/state-proof/{round})
func (v2 *Handlers) StateProof(ctx echo.Context, round uint64) error {
	ledger := v2.Node.LedgerForAPI()
	if ledger == nil {
		return internalError(ctx, errNilLedger, errNilLedger.Error(), v2.Log)
	}

	if basics.Round(round) > ledger.Latest() {
		return notFound(ctx, errNoStateProofInRange, "round does not exist", v2.Log)
	}

	txns, err := v2.Node.ListTxns(transactions.CompactCertSender, basics.Round(round), ledger.Latest())
	if err != nil {
		return internalError(ctx, err, errNilLedger.Error(), v2.Log)
	}

	compareFunc := func(i, j int) bool {
		return txns[i].ConfirmedRound < txns[j].ConfirmedRound
	}

	if !sort.SliceIsSorted(txns, compareFunc) {
		sort.Slice(txns, compareFunc)
	}

	for _, txn := range txns {
		if txn.ConfirmedRound < basics.Round(round) {
			continue
		}

		tx := txn.Txn.Txn
		if tx.Type != protocol.CompactCertTx {
			continue
		}

		if basics.Round(round) > tx.CompactCertTxnFields.CertIntervalLatestRound {
			continue
		}

		response := generated.StateProofResponse{
			StateProofMessage: protocol.Encode(&tx.CertMsg),
			StateProof:        protocol.Encode(&tx.Cert),
		}
		return ctx.JSON(http.StatusOK, response)
	}
	return notFound(ctx, errNoStateProofInRange, fmt.Sprintf("could not find state-proof for round (%d), please re-attempt later", round), v2.Log)
=======
// TealDisassemble disassembles the program bytecode in base64 into TEAL code.
// (POST /v2/teal/disassemble)
func (v2 *Handlers) TealDisassemble(ctx echo.Context) error {
	// return early if teal compile is not allowed in node config
	if !v2.Node.Config().EnableDeveloperAPI {
		return ctx.String(http.StatusNotFound, "/teal/disassemble was not enabled in the configuration file by setting the EnableDeveloperAPI to true")
	}
	buf := new(bytes.Buffer)
	ctx.Request().Body = http.MaxBytesReader(nil, ctx.Request().Body, maxTealSourceBytes)
	_, err := buf.ReadFrom(ctx.Request().Body)
	if err != nil {
		return badRequest(ctx, err, err.Error(), v2.Log)
	}
	sourceProgram := buf.Bytes()
	program, err := logic.Disassemble(sourceProgram)
	if err != nil {
		return badRequest(ctx, err, err.Error(), v2.Log)
	}
	response := generated.DisassembleResponse{
		Result: program,
	}
	return ctx.JSON(http.StatusOK, response)
>>>>>>> 5925aff4
}<|MERGE_RESOLUTION|>--- conflicted
+++ resolved
@@ -1161,7 +1161,6 @@
 	return ctx.JSON(http.StatusOK, response)
 }
 
-<<<<<<< HEAD
 var errNilLedger = errors.New("could not contact ledger")
 var errNoStateProofInRange = errors.New("no stateproof for that round")
 
@@ -1211,7 +1210,8 @@
 		return ctx.JSON(http.StatusOK, response)
 	}
 	return notFound(ctx, errNoStateProofInRange, fmt.Sprintf("could not find state-proof for round (%d), please re-attempt later", round), v2.Log)
-=======
+}
+
 // TealDisassemble disassembles the program bytecode in base64 into TEAL code.
 // (POST /v2/teal/disassemble)
 func (v2 *Handlers) TealDisassemble(ctx echo.Context) error {
@@ -1234,5 +1234,4 @@
 		Result: program,
 	}
 	return ctx.JSON(http.StatusOK, response)
->>>>>>> 5925aff4
 }